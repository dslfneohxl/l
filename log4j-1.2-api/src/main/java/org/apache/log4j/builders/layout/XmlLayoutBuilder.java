--- conflicted
+++ resolved
@@ -73,12 +73,7 @@
         return createLayout(properties, locationInfo);
     }
 
-<<<<<<< HEAD
-    private Layout createLayout(boolean properties, boolean locationInfo) {
+    private Layout createLayout(final boolean properties, final boolean locationInfo) {
         return LayoutWrapper.adapt(Log4j1XmlLayout.createLayout(new DefaultConfiguration(), locationInfo, properties));
-=======
-    private Layout createLayout(final boolean properties, final boolean locationInfo) {
-        return LayoutWrapper.adapt(Log4j1XmlLayout.createLayout(locationInfo, properties));
->>>>>>> a0fa9e36
     }
 }