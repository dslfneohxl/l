/*
 * Licensed to the Apache Software Foundation (ASF) under one or more
 * contributor license agreements.  See the NOTICE file distributed with
 * this work for additional information regarding copyright ownership.
 * The ASF licenses this file to you under the Apache License, Version 2.0
 * (the "License"); you may not use this file except in compliance with
 * the License.  You may obtain a copy of the License at
 *
 *      http://www.apache.org/licenses/LICENSE-2.0
 *
 * Unless required by applicable law or agreed to in writing, software
 * distributed under the License is distributed on an "AS IS" BASIS,
 * WITHOUT WARRANTIES OR CONDITIONS OF ANY KIND, either express or implied.
 * See the License for the specific language governing permissions and
 * limitations under the License.
 */
package org.apache.log4j.layout;

import java.nio.charset.Charset;
import java.nio.charset.StandardCharsets;
import java.util.HashMap;
import java.util.Map;

import org.apache.logging.log4j.core.Layout;
import org.apache.logging.log4j.core.LogEvent;
import org.apache.logging.log4j.core.StringLayout;
import org.apache.logging.log4j.core.config.Configuration;
import org.apache.logging.log4j.core.config.plugins.PluginBuilderFactory;
import org.apache.logging.log4j.core.layout.AbstractStringLayout;
import org.apache.logging.log4j.core.net.Facility;
import org.apache.logging.log4j.core.net.Priority;
import org.apache.logging.log4j.core.pattern.DatePatternConverter;
import org.apache.logging.log4j.core.pattern.LogEventPatternConverter;
import org.apache.logging.log4j.core.util.NetUtils;
import org.apache.logging.log4j.plugins.Configurable;
import org.apache.logging.log4j.plugins.Plugin;
import org.apache.logging.log4j.plugins.PluginBuilderAttribute;
import org.apache.logging.log4j.plugins.PluginElement;
import org.apache.logging.log4j.util.Chars;

import static org.apache.logging.log4j.util.Strings.toRootLowerCase;

/**
 * Port of the layout used by SyslogAppender in Log4j 1.x. Provided for
 * compatibility with existing Log4j 1 configurations.
 *
 * Originally developed by Ceki G&uuml;lc&uuml; and Anders Kristensen.
 */
@Configurable(elementType = Layout.ELEMENT_TYPE, printObject = true)
@Plugin
public final class Log4j1SyslogLayout  extends AbstractStringLayout {

    /**
     * Builds a SyslogLayout.
     * <p>The main arguments are</p>
     * <ul>
     * <li>facility: The Facility is used to try to classify the message.</li>
     * <li>includeNewLine: If true a newline will be appended to the result.</li>
     * <li>escapeNL: Pattern to use for replacing newlines.</li>
     * <li>charset: The character set.</li>
     * </ul>
     * @param <B> the builder type
     */
    public static class Builder<B extends Builder<B>> extends AbstractStringLayout.Builder<B>
            implements org.apache.logging.log4j.core.util.Builder<Log4j1SyslogLayout> {

        public Builder() {
            setCharset(StandardCharsets.UTF_8);
        }

        @PluginBuilderAttribute
        private Facility facility = Facility.USER;

        @PluginBuilderAttribute
        private boolean facilityPrinting;

        @PluginBuilderAttribute
        private boolean header;

        @PluginElement("Layout")
        private Layout messageLayout;

        @Override
        public Log4j1SyslogLayout build() {
            if (messageLayout != null && !(messageLayout instanceof StringLayout)) {
                LOGGER.error("Log4j1SyslogLayout: the message layout must be a StringLayout.");
                return null;
            }
            return new Log4j1SyslogLayout(getConfiguration(), facility, facilityPrinting, header, (StringLayout) messageLayout, getCharset());
        }

        public Facility getFacility() {
            return facility;
        }

        public boolean isFacilityPrinting() {
            return facilityPrinting;
        }

        public boolean isHeader() {
            return header;
        }

        public Layout getMessageLayout() {
            return messageLayout;
        }

        public B setFacility(final Facility facility) {
            this.facility = facility;
            return asBuilder();
        }

        public B setFacilityPrinting(final boolean facilityPrinting) {
            this.facilityPrinting = facilityPrinting;
            return asBuilder();
        }

        public B setHeader(final boolean header) {
            this.header = header;
            return asBuilder();
        }

        public B setMessageLayout(final Layout messageLayout) {
            this.messageLayout = messageLayout;
            return asBuilder();
        }
    }

    @PluginBuilderFactory
    public static <B extends Builder<B>> B newBuilder() {
        return new Builder<B>().asBuilder();
    }

    /**
     * Host name used to identify messages from this appender.
     */
    private static final String localHostname = NetUtils.getLocalHostname();

    private final Facility facility;
    private final boolean facilityPrinting;
    private final boolean header;
    private final StringLayout messageLayout;

    /**
     * Date format used if header = true.
     */
    private static final String[] dateFormatOptions = {"MMM dd HH:mm:ss", null, "en"};
    private final LogEventPatternConverter dateConverter =  DatePatternConverter.newInstance(dateFormatOptions);


    private Log4j1SyslogLayout(
            final Configuration config,
            final Facility facility,
            final boolean facilityPrinting,
            final boolean header,
            final StringLayout messageLayout,
            final Charset charset) {
        super(config, charset);
        this.facility = facility;
        this.facilityPrinting = facilityPrinting;
        this.header = header;
        this.messageLayout = messageLayout;
    }

    /**
     * Formats a {@link LogEvent} in conformance with the BSD Log record format.
     *
     * @param event The LogEvent
     * @return the event formatted as a String.
     */
    @Override
    public String toSerializable(final LogEvent event) {
        // The messageLayout also uses the thread-bound StringBuilder,
        // so we generate the message first
        final String message = messageLayout != null ? messageLayout.toSerializable(event)
                : event.getMessage().getFormattedMessage();
        final StringBuilder buf = stringBuilderRecycler.acquire();

        try {
            buf.append('<');
            buf.append(Priority.getPriority(facility, event.getLevel()));
            buf.append('>');

            if (header) {
                final int index = buf.length() + 4;
                dateConverter.format(event, buf);
                // RFC 3164 says leading space, not leading zero on days 1-9
                if (buf.charAt(index) == '0') {
                    buf.setCharAt(index, Chars.SPACE);
                }

                buf.append(Chars.SPACE);
                buf.append(localHostname);
                buf.append(Chars.SPACE);
            }

            if (facilityPrinting) {
                buf.append(facility != null ? facility.name().toLowerCase() : "user").append(':');
            }

<<<<<<< HEAD
            buf.append(message);
            // TODO: splitting message into 1024 byte chunks?
            return buf.toString();
        } finally {
            stringBuilderRecycler.release(buf);
=======
        if (facilityPrinting) {
            buf.append(facility != null ? toRootLowerCase(facility.name()) : "user").append(':');
>>>>>>> a0fa9e36
        }
    }

    /**
     * Gets this SyslogLayout's content format. Specified by:
     * <ul>
     * <li>Key: "structured" Value: "false"</li>
     * <li>Key: "dateFormat" Value: "MMM dd HH:mm:ss"</li>
     * <li>Key: "format" Value: "&lt;LEVEL&gt;TIMESTAMP PROP(HOSTNAME) MESSAGE"</li>
     * <li>Key: "formatType" Value: "logfilepatternreceiver" (format uses the keywords supported by
     * LogFilePatternReceiver)</li>
     * </ul>
     *
     * @return Map of content format keys supporting SyslogLayout
     */
    @Override
    public Map<String, String> getContentFormat() {
        final Map<String, String> result = new HashMap<>();
        result.put("structured", "false");
        result.put("formatType", "logfilepatternreceiver");
        result.put("dateFormat", dateFormatOptions[0]);
        if (header) {
        result.put("format", "<LEVEL>TIMESTAMP PROP(HOSTNAME) MESSAGE");
        } else {
            result.put("format", "<LEVEL>MESSAGE");
        }
        return result;
    }

}<|MERGE_RESOLUTION|>--- conflicted
+++ resolved
@@ -194,20 +194,15 @@
                 buf.append(Chars.SPACE);
             }
 
-            if (facilityPrinting) {
-                buf.append(facility != null ? facility.name().toLowerCase() : "user").append(':');
-            }
-
-<<<<<<< HEAD
+        if (facilityPrinting) {
+            buf.append(facility != null ? toRootLowerCase(facility.name()) : "user").append(':');
+        }
+
             buf.append(message);
             // TODO: splitting message into 1024 byte chunks?
             return buf.toString();
         } finally {
             stringBuilderRecycler.release(buf);
-=======
-        if (facilityPrinting) {
-            buf.append(facility != null ? toRootLowerCase(facility.name()) : "user").append(':');
->>>>>>> a0fa9e36
         }
     }
 
