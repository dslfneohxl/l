--- conflicted
+++ resolved
@@ -105,14 +105,10 @@
         @PluginElement("LoggerFields")
         private LoggerFields[] loggerFields;
 
-<<<<<<< HEAD
         @PluginBuilderAttribute("timestampPrecision")
         private TimestampPrecision timestampPrecision;
 
-        @SuppressWarnings({"resource", "unchecked"})
-=======
         @SuppressWarnings({"resource"})
->>>>>>> ee937486
         @Override
         public SyslogAppender build() {
             final Protocol protocol = getProtocol();
