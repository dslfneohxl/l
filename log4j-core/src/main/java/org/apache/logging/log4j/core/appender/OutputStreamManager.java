<<<<<<< HEAD
/*
 * Licensed to the Apache Software Foundation (ASF) under one or more
 * contributor license agreements. See the NOTICE file distributed with
 * this work for additional information regarding copyright ownership.
 * The ASF licenses this file to You under the Apache license, Version 2.0
 * (the "License"); you may not use this file except in compliance with
 * the License. You may obtain a copy of the License at
 *
 *      http://www.apache.org/licenses/LICENSE-2.0
 *
 * Unless required by applicable law or agreed to in writing, software
 * distributed under the License is distributed on an "AS IS" BASIS,
 * WITHOUT WARRANTIES OR CONDITIONS OF ANY KIND, either express or implied.
 * See the license for the specific language governing permissions and
 * limitations under the license.
 */
package org.apache.logging.log4j.core.appender;

import java.io.IOException;
import java.io.OutputStream;
import java.io.Serializable;
import java.nio.ByteBuffer;
import java.util.Objects;
import java.util.concurrent.TimeUnit;

import org.apache.logging.log4j.core.Layout;
import org.apache.logging.log4j.core.LoggerContext;
import org.apache.logging.log4j.core.layout.ByteBufferDestinationHelper;
import org.apache.logging.log4j.core.util.Constants;

/**
 * Manages an OutputStream so that it can be shared by multiple Appenders and will
 * allow appenders to reconfigure without requiring a new stream.
 */
public class OutputStreamManager extends ByteBufferDestinationManager {
    protected final Layout<?> layout;
    protected ByteBuffer byteBuffer;
    private volatile OutputStream os;
    private boolean skipFooter;

    protected OutputStreamManager(final OutputStream os, final String streamName, final Layout<?> layout,
            final boolean writeHeader) {
        // Can't use new ctor because it throws an exception
        this(os, streamName, layout, writeHeader, Constants.ENCODER_BYTE_BUFFER_SIZE);
    }

    protected OutputStreamManager(final OutputStream os, final String streamName, final Layout<?> layout,
            final boolean writeHeader, final int bufferSize) {
        // Can't use new ctor because it throws an exception
        this(os, streamName, layout, writeHeader, ByteBuffer.wrap(new byte[bufferSize]));
    }

    /**
     * @since 2.6
     * @deprecated
     */
    @Deprecated
    protected OutputStreamManager(final OutputStream os, final String streamName, final Layout<?> layout,
            final boolean writeHeader, final ByteBuffer byteBuffer) {
        super(null, streamName);
        this.os = os;
        this.layout = layout;
        if (writeHeader && layout != null) {
            final byte[] header = layout.getHeader();
            if (header != null) {
                try {
                    getOutputStream().write(header, 0, header.length);
                } catch (final IOException e) {
                    logError("Unable to write header", e);
                }
            }
        }
        this.byteBuffer = Objects.requireNonNull(byteBuffer, "byteBuffer");
    }

    /**
     * @since 2.7
     */
    protected OutputStreamManager(final LoggerContext loggerContext, final OutputStream os, final String streamName,
            final boolean createOnDemand, final Layout<? extends Serializable> layout, final boolean writeHeader,
            final ByteBuffer byteBuffer) {
        super(loggerContext, streamName);
        if (createOnDemand && os != null) {
            LOGGER.error(
                    "Invalid OutputStreamManager configuration for '{}': You cannot both set the OutputStream and request on-demand.",
                    streamName);
        }
        this.layout = layout;
        this.byteBuffer = Objects.requireNonNull(byteBuffer, "byteBuffer");
        this.os = os;
        if (writeHeader && layout != null) {
            final byte[] header = layout.getHeader();
            if (header != null) {
                try {
                    getOutputStream().write(header, 0, header.length);
                } catch (final IOException e) {
                    logError("Unable to write header for " + streamName, e);
                }
            }
        }
    }

    /**
     * Creates a Manager.
     *
     * @param name The name of the stream to manage.
     * @param data The data to pass to the Manager.
     * @param factory The factory to use to create the Manager.
     * @param <T> The type of the OutputStreamManager.
     * @return An OutputStreamManager.
     */
    public static <T> OutputStreamManager getManager(final String name, final T data,
                                                 final ManagerFactory<? extends OutputStreamManager, T> factory) {
        return AbstractManager.getManager(name, factory, data);
    }

    @SuppressWarnings("unused")
    protected OutputStream createOutputStream() throws IOException {
        throw new IllegalStateException(getClass().getCanonicalName() + " must implement createOutputStream()");
    }

    /**
     * Indicate whether the footer should be skipped or not.
     * @param skipFooter true if the footer should be skipped.
     */
    public void skipFooter(final boolean skipFooter) {
        this.skipFooter = skipFooter;
    }

    /**
     * Default hook to write footer during close.
     */
    @Override
    public boolean releaseSub(final long timeout, final TimeUnit timeUnit) {
        writeFooter();
        return closeOutputStream();
    }

    /**
     * Writes the footer.
     */
    protected void writeFooter() {
        if (layout == null || skipFooter) {
            return;
        }
        final byte[] footer = layout.getFooter();
        if (footer != null) {
            write(footer);
        }
    }

    /**
     * Returns the status of the stream.
     * @return true if the stream is open, false if it is not.
     */
    public boolean isOpen() {
        return getCount() > 0;
    }

    public boolean hasOutputStream() {
        return os != null;
    }

    protected OutputStream getOutputStream() throws IOException {
        if (os == null) {
            os = createOutputStream();
        }
        return os;
    }

    protected void setOutputStream(final OutputStream os) {
        final byte[] header = layout.getHeader();
        if (header != null) {
            try {
                os.write(header, 0, header.length);
                this.os = os; // only update field if os.write() succeeded
            } catch (final IOException ioe) {
                logError("Unable to write header", ioe);
            }
        } else {
            this.os = os;
        }
    }

    /**
     * Some output streams synchronize writes while others do not.
     * @param bytes The serialized Log event.
     * @throws AppenderLoggingException if an error occurs.
     */
    protected void write(final byte[] bytes)  {
        write(bytes, 0, bytes.length, false);
    }

    /**
     * Some output streams synchronize writes while others do not.
     * @param bytes The serialized Log event.
     * @param immediateFlush If true, flushes after writing.
     * @throws AppenderLoggingException if an error occurs.
     */
    protected void write(final byte[] bytes, final boolean immediateFlush)  {
        write(bytes, 0, bytes.length, immediateFlush);
    }

    @Override
    public void writeBytes(final byte[] data, final int offset, final int length) {
        write(data, offset, length, false);
    }

    /**
     * Some output streams synchronize writes while others do not. Synchronizing here insures that
     * log events won't be intertwined.
     * @param bytes The serialized Log event.
     * @param offset The offset into the byte array.
     * @param length The number of bytes to write.
     * @throws AppenderLoggingException if an error occurs.
     */
    protected void write(final byte[] bytes, final int offset, final int length) {
        writeBytes(bytes, offset, length);
    }

    /**
     * Some output streams synchronize writes while others do not. Synchronizing here insures that
     * log events won't be intertwined.
     * @param bytes The serialized Log event.
     * @param offset The offset into the byte array.
     * @param length The number of bytes to write.
     * @param immediateFlush flushes immediately after writing.
     * @throws AppenderLoggingException if an error occurs.
     */
    protected synchronized void write(final byte[] bytes, final int offset, final int length, final boolean immediateFlush) {
        if (immediateFlush && byteBuffer.position() == 0) {
            writeToDestination(bytes, offset, length);
            flushDestination();
            return;
        }
        if (length >= byteBuffer.capacity()) {
            // if request length exceeds buffer capacity, flush the buffer and write the data directly
            flush();
            writeToDestination(bytes, offset, length);
        } else {
            if (length > byteBuffer.remaining()) {
                flush();
            }
            byteBuffer.put(bytes, offset, length);
        }
        if (immediateFlush) {
            flush();
        }
    }

    /**
     * Writes the specified section of the specified byte array to the stream.
     *
     * @param bytes the array containing data
     * @param offset from where to write
     * @param length how many bytes to write
     * @since 2.6
     */
    protected synchronized void writeToDestination(final byte[] bytes, final int offset, final int length) {
        try {
            getOutputStream().write(bytes, offset, length);
        } catch (final IOException ex) {
            throw new AppenderLoggingException("Error writing to stream " + getName(), ex);
        }
    }

    /**
     * Calls {@code flush()} on the underlying output stream.
     * @since 2.6
     */
    protected synchronized void flushDestination() {
        final OutputStream stream = os; // access volatile field only once per method
        if (stream != null) {
            try {
                stream.flush();
            } catch (final IOException ex) {
                throw new AppenderLoggingException("Error flushing stream " + getName(), ex);
            }
        }
    }

    /**
     * Drains the ByteBufferDestination's buffer into the destination. By default this calls
     * {@link OutputStreamManager#write(byte[], int, int, boolean)} with the buffer contents.
     * The underlying stream is not {@linkplain OutputStream#flush() flushed}.
     *
     * @see #flushDestination()
     * @since 2.6
     */
    protected synchronized void flushBuffer(final ByteBuffer buf) {
        buf.flip();
        if (buf.remaining() > 0) {
            writeToDestination(buf.array(), buf.arrayOffset() + buf.position(), buf.remaining());
        }
        buf.clear();
    }

    /**
     * Flushes any buffers.
     */
    public synchronized void flush() {
        flushBuffer(byteBuffer);
        flushDestination();
    }

    protected synchronized boolean closeOutputStream() {
        flush();
        final OutputStream stream = os; // access volatile field only once per method
        if (stream == null || stream == System.out || stream == System.err) {
            return true;
        }
        try {
            stream.close();
        } catch (final IOException ex) {
            logError("Unable to close stream", ex);
            return false;
        }
        return true;
    }

    /**
     * Returns this {@code ByteBufferDestination}'s buffer.
     * @return the buffer
     * @since 2.6
     */
    @Override
    public ByteBuffer getByteBuffer() {
        return byteBuffer;
    }

    /**
     * Drains the ByteBufferDestination's buffer into the destination. By default this calls
     * {@link #flushBuffer(ByteBuffer)} with the specified buffer. Subclasses may override.
     * <p>
     * Do not call this method lightly! For some subclasses this is a very expensive operation.
     * </p><p>
     * To just flush the buffered contents to the underlying stream, call
     * {@link #flushBuffer(ByteBuffer)} directly instead.
     * </p>
     *
     * @param buf the buffer whose contents to write the the destination
     * @return the specified buffer
     * @since 2.6
     */
    @Override
    public ByteBuffer drain(final ByteBuffer buf) {
        flushBuffer(buf);
        return buf;
    }

    @Override
    public void writeBytes(ByteBuffer data) {
        if (data.remaining() == 0) {
          return;
        }
        synchronized (this) {
          ByteBufferDestinationHelper.writeToUnsynchronized(data, this);
        }
    }
}
=======
/*
 * Licensed to the Apache Software Foundation (ASF) under one or more
 * contributor license agreements. See the NOTICE file distributed with
 * this work for additional information regarding copyright ownership.
 * The ASF licenses this file to You under the Apache license, Version 2.0
 * (the "License"); you may not use this file except in compliance with
 * the License. You may obtain a copy of the License at
 *
 *      http://www.apache.org/licenses/LICENSE-2.0
 *
 * Unless required by applicable law or agreed to in writing, software
 * distributed under the License is distributed on an "AS IS" BASIS,
 * WITHOUT WARRANTIES OR CONDITIONS OF ANY KIND, either express or implied.
 * See the license for the specific language governing permissions and
 * limitations under the license.
 */
package org.apache.logging.log4j.core.appender;

import java.io.IOException;
import java.io.OutputStream;
import java.io.Serializable;
import java.nio.ByteBuffer;
import java.util.Objects;
import java.util.concurrent.TimeUnit;

import org.apache.logging.log4j.core.Layout;
import org.apache.logging.log4j.core.LoggerContext;
import org.apache.logging.log4j.core.config.ConfigurationException;
import org.apache.logging.log4j.core.layout.ByteBufferDestination;
import org.apache.logging.log4j.core.layout.ByteBufferDestinationHelper;
import org.apache.logging.log4j.core.util.Constants;

/**
 * Manages an OutputStream so that it can be shared by multiple Appenders and will
 * allow appenders to reconfigure without requiring a new stream.
 */
public class OutputStreamManager extends AbstractManager implements ByteBufferDestination {
    protected final Layout<?> layout;
    protected ByteBuffer byteBuffer;
    private volatile OutputStream outputStream;
    private boolean skipFooter;

    protected OutputStreamManager(final OutputStream os, final String streamName, final Layout<?> layout,
            final boolean writeHeader) {
        // Can't use new ctor because it throws an exception
        this(os, streamName, layout, writeHeader, Constants.ENCODER_BYTE_BUFFER_SIZE);
    }

    protected OutputStreamManager(final OutputStream os, final String streamName, final Layout<?> layout,
            final boolean writeHeader, final int bufferSize) {
        // Can't use new ctor because it throws an exception
        this(os, streamName, layout, writeHeader, ByteBuffer.wrap(new byte[bufferSize]));
    }

    /**
     * @since 2.6
     * @deprecated
     */
    @Deprecated
    protected OutputStreamManager(final OutputStream os, final String streamName, final Layout<?> layout,
            final boolean writeHeader, final ByteBuffer byteBuffer) {
        super(null, streamName);
        this.outputStream = os;
        this.layout = layout;
        if (writeHeader && layout != null) {
            final byte[] header = layout.getHeader();
            if (header != null) {
                try {
                    getOutputStream().write(header, 0, header.length);
                } catch (final IOException e) {
                    logError("Unable to write header", e);
                }
            }
        }
        this.byteBuffer = Objects.requireNonNull(byteBuffer, "byteBuffer");
    }

    /**
     * @since 2.7
     */
    protected OutputStreamManager(final LoggerContext loggerContext, final OutputStream os, final String streamName,
            final boolean createOnDemand, final Layout<? extends Serializable> layout, final boolean writeHeader,
            final ByteBuffer byteBuffer) {
        super(loggerContext, streamName);
        if (createOnDemand && os != null) {
            LOGGER.error(
                    "Invalid OutputStreamManager configuration for '{}': You cannot both set the OutputStream and request on-demand.",
                    streamName);
        }
        this.layout = layout;
        this.byteBuffer = Objects.requireNonNull(byteBuffer, "byteBuffer");
        this.outputStream = os;
        if (writeHeader && layout != null) {
            final byte[] header = layout.getHeader();
            if (header != null) {
                try {
                    getOutputStream().write(header, 0, header.length);
                } catch (final IOException e) {
                    logError("Unable to write header for " + streamName, e);
                }
            }
        }
    }

    /**
     * Creates a Manager.
     *
     * @param name The name of the stream to manage.
     * @param data The data to pass to the Manager.
     * @param factory The factory to use to create the Manager.
     * @param <T> The type of the OutputStreamManager.
     * @return An OutputStreamManager.
     */
    public static <T> OutputStreamManager getManager(final String name, final T data,
                                                 final ManagerFactory<? extends OutputStreamManager, T> factory) {
        return AbstractManager.getManager(name, factory, data);
    }

    @SuppressWarnings("unused")
    protected OutputStream createOutputStream() throws IOException {
        throw new IllegalStateException(getClass().getCanonicalName() + " must implement createOutputStream()");
    }

    /**
     * Indicate whether the footer should be skipped or not.
     * @param skipFooter true if the footer should be skipped.
     */
    public void skipFooter(final boolean skipFooter) {
        this.skipFooter = skipFooter;
    }

    /**
     * Default hook to write footer during close.
     */
    @Override
    public boolean releaseSub(final long timeout, final TimeUnit timeUnit) {
        writeFooter();
        return closeOutputStream();
    }

    /**
     * Writes the footer.
     */
    protected void writeFooter() {
        if (layout == null || skipFooter) {
            return;
        }
        final byte[] footer = layout.getFooter();
        if (footer != null) {
            write(footer);
        }
    }

    /**
     * Returns the status of the stream.
     * @return true if the stream is open, false if it is not.
     */
    public boolean isOpen() {
        return getCount() > 0;
    }

    public boolean hasOutputStream() {
        return outputStream != null;
    }

    protected OutputStream getOutputStream() throws IOException {
        if (outputStream == null) {
            outputStream = createOutputStream();
        }
        return outputStream;
    }

    protected void setOutputStream(final OutputStream os) {
        final byte[] header = layout.getHeader();
        if (header != null) {
            try {
                os.write(header, 0, header.length);
                this.outputStream = os; // only update field if os.write() succeeded
            } catch (final IOException ioe) {
                logError("Unable to write header", ioe);
            }
        } else {
            this.outputStream = os;
        }
    }

    /**
     * Some output streams synchronize writes while others do not.
     * @param bytes The serialized Log event.
     * @throws AppenderLoggingException if an error occurs.
     */
    protected void write(final byte[] bytes)  {
        write(bytes, 0, bytes.length, false);
    }

    /**
     * Some output streams synchronize writes while others do not.
     * @param bytes The serialized Log event.
     * @param immediateFlush If true, flushes after writing.
     * @throws AppenderLoggingException if an error occurs.
     */
    protected void write(final byte[] bytes, final boolean immediateFlush)  {
        write(bytes, 0, bytes.length, immediateFlush);
    }

    @Override
    public void writeBytes(final byte[] data, final int offset, final int length) {
        write(data, offset, length, false);
    }

    /**
     * Some output streams synchronize writes while others do not. Synchronizing here insures that
     * log events won't be intertwined.
     * @param bytes The serialized Log event.
     * @param offset The offset into the byte array.
     * @param length The number of bytes to write.
     * @throws AppenderLoggingException if an error occurs.
     */
    protected void write(final byte[] bytes, final int offset, final int length) {
        writeBytes(bytes, offset, length);
    }

    /**
     * Some output streams synchronize writes while others do not. Synchronizing here insures that
     * log events won't be intertwined.
     * @param bytes The serialized Log event.
     * @param offset The offset into the byte array.
     * @param length The number of bytes to write.
     * @param immediateFlush flushes immediately after writing.
     * @throws AppenderLoggingException if an error occurs.
     */
    protected synchronized void write(final byte[] bytes, final int offset, final int length, final boolean immediateFlush) {
        if (immediateFlush && byteBuffer.position() == 0) {
            writeToDestination(bytes, offset, length);
            flushDestination();
            return;
        }
        if (length >= byteBuffer.capacity()) {
            // if request length exceeds buffer capacity, flush the buffer and write the data directly
            flush();
            writeToDestination(bytes, offset, length);
        } else {
            if (length > byteBuffer.remaining()) {
                flush();
            }
            byteBuffer.put(bytes, offset, length);
        }
        if (immediateFlush) {
            flush();
        }
    }

    /**
     * Writes the specified section of the specified byte array to the stream.
     *
     * @param bytes the array containing data
     * @param offset from where to write
     * @param length how many bytes to write
     * @since 2.6
     */
    protected synchronized void writeToDestination(final byte[] bytes, final int offset, final int length) {
        try {
            getOutputStream().write(bytes, offset, length);
        } catch (final IOException ex) {
            throw new AppenderLoggingException("Error writing to stream " + getName(), ex);
        }
    }

    /**
     * Calls {@code flush()} on the underlying output stream.
     * @since 2.6
     */
    protected synchronized void flushDestination() {
        final OutputStream stream = outputStream; // access volatile field only once per method
        if (stream != null) {
            try {
                stream.flush();
            } catch (final IOException ex) {
                throw new AppenderLoggingException("Error flushing stream " + getName(), ex);
            }
        }
    }

    /**
     * Drains the ByteBufferDestination's buffer into the destination. By default this calls
     * {@link OutputStreamManager#write(byte[], int, int, boolean)} with the buffer contents.
     * The underlying stream is not {@linkplain OutputStream#flush() flushed}.
     *
     * @see #flushDestination()
     * @since 2.6
     */
    protected synchronized void flushBuffer(final ByteBuffer buf) {
        buf.flip();
        if (buf.remaining() > 0) {
            writeToDestination(buf.array(), buf.arrayOffset() + buf.position(), buf.remaining());
        }
        buf.clear();
    }

    /**
     * Flushes any buffers.
     */
    public synchronized void flush() {
        flushBuffer(byteBuffer);
        flushDestination();
    }

    protected synchronized boolean closeOutputStream() {
        flush();
        final OutputStream stream = outputStream; // access volatile field only once per method
        if (stream == null || stream == System.out || stream == System.err) {
            return true;
        }
        try {
            stream.close();
        } catch (final IOException ex) {
            logError("Unable to close stream", ex);
            return false;
        }
        return true;
    }

    /**
     * Returns this {@code ByteBufferDestination}'s buffer.
     * @return the buffer
     * @since 2.6
     */
    @Override
    public ByteBuffer getByteBuffer() {
        return byteBuffer;
    }

    /**
     * Drains the ByteBufferDestination's buffer into the destination. By default this calls
     * {@link #flushBuffer(ByteBuffer)} with the specified buffer. Subclasses may override.
     * <p>
     * Do not call this method lightly! For some subclasses this is a very expensive operation. For example,
     * {@link MemoryMappedFileManager} will assume this method was called because the end of the mapped region
     * was reached during a text encoding operation and will {@linkplain MemoryMappedFileManager#remap() remap} its
     * buffer.
     * </p><p>
     * To just flush the buffered contents to the underlying stream, call
     * {@link #flushBuffer(ByteBuffer)} directly instead.
     * </p>
     *
     * @param buf the buffer whose contents to write the the destination
     * @return the specified buffer
     * @since 2.6
     */
    @Override
    public ByteBuffer drain(final ByteBuffer buf) {
        flushBuffer(buf);
        return buf;
    }

    @Override
    public void writeBytes(ByteBuffer data) {
        if (data.remaining() == 0) {
          return;
        }
        synchronized (this) {
          ByteBufferDestinationHelper.writeToUnsynchronized(data, this);
        }
    }
}
>>>>>>> 04820b8a
<|MERGE_RESOLUTION|>--- conflicted
+++ resolved
@@ -1,4 +1,3 @@
-<<<<<<< HEAD
 /*
  * Licensed to the Apache Software Foundation (ASF) under one or more
  * contributor license agreements. See the NOTICE file distributed with
@@ -36,369 +35,6 @@
 public class OutputStreamManager extends ByteBufferDestinationManager {
     protected final Layout<?> layout;
     protected ByteBuffer byteBuffer;
-    private volatile OutputStream os;
-    private boolean skipFooter;
-
-    protected OutputStreamManager(final OutputStream os, final String streamName, final Layout<?> layout,
-            final boolean writeHeader) {
-        // Can't use new ctor because it throws an exception
-        this(os, streamName, layout, writeHeader, Constants.ENCODER_BYTE_BUFFER_SIZE);
-    }
-
-    protected OutputStreamManager(final OutputStream os, final String streamName, final Layout<?> layout,
-            final boolean writeHeader, final int bufferSize) {
-        // Can't use new ctor because it throws an exception
-        this(os, streamName, layout, writeHeader, ByteBuffer.wrap(new byte[bufferSize]));
-    }
-
-    /**
-     * @since 2.6
-     * @deprecated
-     */
-    @Deprecated
-    protected OutputStreamManager(final OutputStream os, final String streamName, final Layout<?> layout,
-            final boolean writeHeader, final ByteBuffer byteBuffer) {
-        super(null, streamName);
-        this.os = os;
-        this.layout = layout;
-        if (writeHeader && layout != null) {
-            final byte[] header = layout.getHeader();
-            if (header != null) {
-                try {
-                    getOutputStream().write(header, 0, header.length);
-                } catch (final IOException e) {
-                    logError("Unable to write header", e);
-                }
-            }
-        }
-        this.byteBuffer = Objects.requireNonNull(byteBuffer, "byteBuffer");
-    }
-
-    /**
-     * @since 2.7
-     */
-    protected OutputStreamManager(final LoggerContext loggerContext, final OutputStream os, final String streamName,
-            final boolean createOnDemand, final Layout<? extends Serializable> layout, final boolean writeHeader,
-            final ByteBuffer byteBuffer) {
-        super(loggerContext, streamName);
-        if (createOnDemand && os != null) {
-            LOGGER.error(
-                    "Invalid OutputStreamManager configuration for '{}': You cannot both set the OutputStream and request on-demand.",
-                    streamName);
-        }
-        this.layout = layout;
-        this.byteBuffer = Objects.requireNonNull(byteBuffer, "byteBuffer");
-        this.os = os;
-        if (writeHeader && layout != null) {
-            final byte[] header = layout.getHeader();
-            if (header != null) {
-                try {
-                    getOutputStream().write(header, 0, header.length);
-                } catch (final IOException e) {
-                    logError("Unable to write header for " + streamName, e);
-                }
-            }
-        }
-    }
-
-    /**
-     * Creates a Manager.
-     *
-     * @param name The name of the stream to manage.
-     * @param data The data to pass to the Manager.
-     * @param factory The factory to use to create the Manager.
-     * @param <T> The type of the OutputStreamManager.
-     * @return An OutputStreamManager.
-     */
-    public static <T> OutputStreamManager getManager(final String name, final T data,
-                                                 final ManagerFactory<? extends OutputStreamManager, T> factory) {
-        return AbstractManager.getManager(name, factory, data);
-    }
-
-    @SuppressWarnings("unused")
-    protected OutputStream createOutputStream() throws IOException {
-        throw new IllegalStateException(getClass().getCanonicalName() + " must implement createOutputStream()");
-    }
-
-    /**
-     * Indicate whether the footer should be skipped or not.
-     * @param skipFooter true if the footer should be skipped.
-     */
-    public void skipFooter(final boolean skipFooter) {
-        this.skipFooter = skipFooter;
-    }
-
-    /**
-     * Default hook to write footer during close.
-     */
-    @Override
-    public boolean releaseSub(final long timeout, final TimeUnit timeUnit) {
-        writeFooter();
-        return closeOutputStream();
-    }
-
-    /**
-     * Writes the footer.
-     */
-    protected void writeFooter() {
-        if (layout == null || skipFooter) {
-            return;
-        }
-        final byte[] footer = layout.getFooter();
-        if (footer != null) {
-            write(footer);
-        }
-    }
-
-    /**
-     * Returns the status of the stream.
-     * @return true if the stream is open, false if it is not.
-     */
-    public boolean isOpen() {
-        return getCount() > 0;
-    }
-
-    public boolean hasOutputStream() {
-        return os != null;
-    }
-
-    protected OutputStream getOutputStream() throws IOException {
-        if (os == null) {
-            os = createOutputStream();
-        }
-        return os;
-    }
-
-    protected void setOutputStream(final OutputStream os) {
-        final byte[] header = layout.getHeader();
-        if (header != null) {
-            try {
-                os.write(header, 0, header.length);
-                this.os = os; // only update field if os.write() succeeded
-            } catch (final IOException ioe) {
-                logError("Unable to write header", ioe);
-            }
-        } else {
-            this.os = os;
-        }
-    }
-
-    /**
-     * Some output streams synchronize writes while others do not.
-     * @param bytes The serialized Log event.
-     * @throws AppenderLoggingException if an error occurs.
-     */
-    protected void write(final byte[] bytes)  {
-        write(bytes, 0, bytes.length, false);
-    }
-
-    /**
-     * Some output streams synchronize writes while others do not.
-     * @param bytes The serialized Log event.
-     * @param immediateFlush If true, flushes after writing.
-     * @throws AppenderLoggingException if an error occurs.
-     */
-    protected void write(final byte[] bytes, final boolean immediateFlush)  {
-        write(bytes, 0, bytes.length, immediateFlush);
-    }
-
-    @Override
-    public void writeBytes(final byte[] data, final int offset, final int length) {
-        write(data, offset, length, false);
-    }
-
-    /**
-     * Some output streams synchronize writes while others do not. Synchronizing here insures that
-     * log events won't be intertwined.
-     * @param bytes The serialized Log event.
-     * @param offset The offset into the byte array.
-     * @param length The number of bytes to write.
-     * @throws AppenderLoggingException if an error occurs.
-     */
-    protected void write(final byte[] bytes, final int offset, final int length) {
-        writeBytes(bytes, offset, length);
-    }
-
-    /**
-     * Some output streams synchronize writes while others do not. Synchronizing here insures that
-     * log events won't be intertwined.
-     * @param bytes The serialized Log event.
-     * @param offset The offset into the byte array.
-     * @param length The number of bytes to write.
-     * @param immediateFlush flushes immediately after writing.
-     * @throws AppenderLoggingException if an error occurs.
-     */
-    protected synchronized void write(final byte[] bytes, final int offset, final int length, final boolean immediateFlush) {
-        if (immediateFlush && byteBuffer.position() == 0) {
-            writeToDestination(bytes, offset, length);
-            flushDestination();
-            return;
-        }
-        if (length >= byteBuffer.capacity()) {
-            // if request length exceeds buffer capacity, flush the buffer and write the data directly
-            flush();
-            writeToDestination(bytes, offset, length);
-        } else {
-            if (length > byteBuffer.remaining()) {
-                flush();
-            }
-            byteBuffer.put(bytes, offset, length);
-        }
-        if (immediateFlush) {
-            flush();
-        }
-    }
-
-    /**
-     * Writes the specified section of the specified byte array to the stream.
-     *
-     * @param bytes the array containing data
-     * @param offset from where to write
-     * @param length how many bytes to write
-     * @since 2.6
-     */
-    protected synchronized void writeToDestination(final byte[] bytes, final int offset, final int length) {
-        try {
-            getOutputStream().write(bytes, offset, length);
-        } catch (final IOException ex) {
-            throw new AppenderLoggingException("Error writing to stream " + getName(), ex);
-        }
-    }
-
-    /**
-     * Calls {@code flush()} on the underlying output stream.
-     * @since 2.6
-     */
-    protected synchronized void flushDestination() {
-        final OutputStream stream = os; // access volatile field only once per method
-        if (stream != null) {
-            try {
-                stream.flush();
-            } catch (final IOException ex) {
-                throw new AppenderLoggingException("Error flushing stream " + getName(), ex);
-            }
-        }
-    }
-
-    /**
-     * Drains the ByteBufferDestination's buffer into the destination. By default this calls
-     * {@link OutputStreamManager#write(byte[], int, int, boolean)} with the buffer contents.
-     * The underlying stream is not {@linkplain OutputStream#flush() flushed}.
-     *
-     * @see #flushDestination()
-     * @since 2.6
-     */
-    protected synchronized void flushBuffer(final ByteBuffer buf) {
-        buf.flip();
-        if (buf.remaining() > 0) {
-            writeToDestination(buf.array(), buf.arrayOffset() + buf.position(), buf.remaining());
-        }
-        buf.clear();
-    }
-
-    /**
-     * Flushes any buffers.
-     */
-    public synchronized void flush() {
-        flushBuffer(byteBuffer);
-        flushDestination();
-    }
-
-    protected synchronized boolean closeOutputStream() {
-        flush();
-        final OutputStream stream = os; // access volatile field only once per method
-        if (stream == null || stream == System.out || stream == System.err) {
-            return true;
-        }
-        try {
-            stream.close();
-        } catch (final IOException ex) {
-            logError("Unable to close stream", ex);
-            return false;
-        }
-        return true;
-    }
-
-    /**
-     * Returns this {@code ByteBufferDestination}'s buffer.
-     * @return the buffer
-     * @since 2.6
-     */
-    @Override
-    public ByteBuffer getByteBuffer() {
-        return byteBuffer;
-    }
-
-    /**
-     * Drains the ByteBufferDestination's buffer into the destination. By default this calls
-     * {@link #flushBuffer(ByteBuffer)} with the specified buffer. Subclasses may override.
-     * <p>
-     * Do not call this method lightly! For some subclasses this is a very expensive operation.
-     * </p><p>
-     * To just flush the buffered contents to the underlying stream, call
-     * {@link #flushBuffer(ByteBuffer)} directly instead.
-     * </p>
-     *
-     * @param buf the buffer whose contents to write the the destination
-     * @return the specified buffer
-     * @since 2.6
-     */
-    @Override
-    public ByteBuffer drain(final ByteBuffer buf) {
-        flushBuffer(buf);
-        return buf;
-    }
-
-    @Override
-    public void writeBytes(ByteBuffer data) {
-        if (data.remaining() == 0) {
-          return;
-        }
-        synchronized (this) {
-          ByteBufferDestinationHelper.writeToUnsynchronized(data, this);
-        }
-    }
-}
-=======
-/*
- * Licensed to the Apache Software Foundation (ASF) under one or more
- * contributor license agreements. See the NOTICE file distributed with
- * this work for additional information regarding copyright ownership.
- * The ASF licenses this file to You under the Apache license, Version 2.0
- * (the "License"); you may not use this file except in compliance with
- * the License. You may obtain a copy of the License at
- *
- *      http://www.apache.org/licenses/LICENSE-2.0
- *
- * Unless required by applicable law or agreed to in writing, software
- * distributed under the License is distributed on an "AS IS" BASIS,
- * WITHOUT WARRANTIES OR CONDITIONS OF ANY KIND, either express or implied.
- * See the license for the specific language governing permissions and
- * limitations under the license.
- */
-package org.apache.logging.log4j.core.appender;
-
-import java.io.IOException;
-import java.io.OutputStream;
-import java.io.Serializable;
-import java.nio.ByteBuffer;
-import java.util.Objects;
-import java.util.concurrent.TimeUnit;
-
-import org.apache.logging.log4j.core.Layout;
-import org.apache.logging.log4j.core.LoggerContext;
-import org.apache.logging.log4j.core.config.ConfigurationException;
-import org.apache.logging.log4j.core.layout.ByteBufferDestination;
-import org.apache.logging.log4j.core.layout.ByteBufferDestinationHelper;
-import org.apache.logging.log4j.core.util.Constants;
-
-/**
- * Manages an OutputStream so that it can be shared by multiple Appenders and will
- * allow appenders to reconfigure without requiring a new stream.
- */
-public class OutputStreamManager extends AbstractManager implements ByteBufferDestination {
-    protected final Layout<?> layout;
-    protected ByteBuffer byteBuffer;
     private volatile OutputStream outputStream;
     private boolean skipFooter;
 
@@ -696,10 +332,7 @@
      * Drains the ByteBufferDestination's buffer into the destination. By default this calls
      * {@link #flushBuffer(ByteBuffer)} with the specified buffer. Subclasses may override.
      * <p>
-     * Do not call this method lightly! For some subclasses this is a very expensive operation. For example,
-     * {@link MemoryMappedFileManager} will assume this method was called because the end of the mapped region
-     * was reached during a text encoding operation and will {@linkplain MemoryMappedFileManager#remap() remap} its
-     * buffer.
+     * Do not call this method lightly! For some subclasses this is a very expensive operation.
      * </p><p>
      * To just flush the buffered contents to the underlying stream, call
      * {@link #flushBuffer(ByteBuffer)} directly instead.
@@ -724,5 +357,4 @@
           ByteBufferDestinationHelper.writeToUnsynchronized(data, this);
         }
     }
-}
->>>>>>> 04820b8a
+}