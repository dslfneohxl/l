/*
 * Licensed to the Apache Software Foundation (ASF) under one or more
 * contributor license agreements. See the NOTICE file distributed with
 * this work for additional information regarding copyright ownership.
 * The ASF licenses this file to You under the Apache license, Version 2.0
 * (the "License"); you may not use this file except in compliance with
 * the License. You may obtain a copy of the License at
 *
 *      http://www.apache.org/licenses/LICENSE-2.0
 *
 * Unless required by applicable law or agreed to in writing, software
 * distributed under the License is distributed on an "AS IS" BASIS,
 * WITHOUT WARRANTIES OR CONDITIONS OF ANY KIND, either express or implied.
 * See the license for the specific language governing permissions and
 * limitations under the license.
 */
package org.apache.logging.log4j.core.appender.rolling;

import static org.junit.Assert.assertEquals;
import static org.junit.Assert.assertTrue;

import java.io.ByteArrayInputStream;
import java.io.File;
import java.io.InputStream;
import java.nio.file.Files;
import java.nio.file.Path;
import java.nio.file.Paths;
import java.nio.file.StandardCopyOption;
import java.nio.file.attribute.BasicFileAttributeView;
import java.nio.file.attribute.FileTime;
import java.util.Arrays;

import org.apache.logging.log4j.core.config.Configuration;
import org.apache.logging.log4j.core.config.DefaultConfiguration;
import org.apache.logging.log4j.core.layout.PatternLayout;
import org.apache.logging.log4j.core.util.datetime.FastDateFormat;
import org.apache.logging.log4j.junit.CleanFolders;
import org.junit.Assert;
import org.junit.Rule;
import org.junit.Test;

/**
 * Tests {@link OnStartupTriggeringPolicy}.
 */
//@Ignore
public class OnStartupTriggeringPolicyTest {

    private static final String TARGET_FOLDER = "target/rollOnStartup";
    private static final String TARGET_FILE = TARGET_FOLDER + "/testfile";
    private static final String TARGET_PATTERN = TARGET_FOLDER + "/test1-%d{MM-dd-yyyy}-%i.log";
    private static final String ROLLED_FILE_PREFIX = TARGET_FOLDER + "/test1-";
    private static final String ROLLED_FILE_SUFFIX = "-1.log";
    private static final String TEST_DATA = "Hello world!";
    private static final FastDateFormat formatter = FastDateFormat.getInstance("MM-dd-yyyy");

    @Rule
    public CleanFolders rule = new CleanFolders(TARGET_FOLDER);

    @Test
    public void testPolicy() throws Exception {
        //System.setProperty("log4j2.debug", "true");
        //System.setProperty("log4j2.StatusLogger.level", "trace");
        final Configuration configuration = new DefaultConfiguration();
        final Path target = Paths.get(TARGET_FILE);
        Assert.assertFalse(Files.exists(target));
        target.toFile().getParentFile().mkdirs();
        final long timeStamp = System.currentTimeMillis() - (1000 * 60 * 60 * 24);
        final String expectedDate = formatter.format(timeStamp);
        final String rolledFileName = ROLLED_FILE_PREFIX + expectedDate + ROLLED_FILE_SUFFIX;
        final Path rolled = Paths.get(rolledFileName);
        final long copied;
        try (final InputStream is = new ByteArrayInputStream(TEST_DATA.getBytes("UTF-8"))) {
            copied = Files.copy(is, target, StandardCopyOption.REPLACE_EXISTING);
        }
        final long size = Files.size(target);
        assertTrue(size > 0);
        assertEquals(copied, size);

<<<<<<< HEAD
        Assert.assertTrue(target.toFile().setLastModified(timeStamp));
=======
        final FileTime fileTime = FileTime.fromMillis(timeStamp);
        final BasicFileAttributeView attrs = Files.getFileAttributeView(target, BasicFileAttributeView.class);
        attrs.setTimes(fileTime, fileTime, fileTime);
>>>>>>> 4e3bc73b
        final PatternLayout layout = PatternLayout.newBuilder().withPattern("%msg").withConfiguration(configuration)
                .build();
        final RolloverStrategy strategy = DefaultRolloverStrategy.createStrategy(null, null, null, "0", null, true,
                configuration);
        final OnStartupTriggeringPolicy policy = OnStartupTriggeringPolicy.createPolicy(1);
        try (final RollingFileManager manager = RollingFileManager.getFileManager(TARGET_FILE, TARGET_PATTERN, true, false,
                policy, strategy, null, layout, 8192, true, false, null, null, null, configuration)) {
            manager.initialize();
            final String files = Arrays.toString(new File(TARGET_FOLDER).listFiles());
            assertTrue(target.toString() + ", files = " + files, Files.exists(target));
            assertEquals(target.toString(), 0, Files.size(target));
            assertTrue("Missing: " + rolled.toString() + ", files on disk = " + files, Files.exists(rolled));
            assertEquals(rolled.toString(), size, Files.size(rolled));
        }
    }

}<|MERGE_RESOLUTION|>--- conflicted
+++ resolved
@@ -76,13 +76,10 @@
         assertTrue(size > 0);
         assertEquals(copied, size);
 
-<<<<<<< HEAD
-        Assert.assertTrue(target.toFile().setLastModified(timeStamp));
-=======
         final FileTime fileTime = FileTime.fromMillis(timeStamp);
         final BasicFileAttributeView attrs = Files.getFileAttributeView(target, BasicFileAttributeView.class);
         attrs.setTimes(fileTime, fileTime, fileTime);
->>>>>>> 4e3bc73b
+
         final PatternLayout layout = PatternLayout.newBuilder().withPattern("%msg").withConfiguration(configuration)
                 .build();
         final RolloverStrategy strategy = DefaultRolloverStrategy.createStrategy(null, null, null, "0", null, true,
