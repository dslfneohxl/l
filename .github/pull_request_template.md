[A clear and concise description of what the pull request is for along with a reference to the associated issue IDs, if they exist.]

## Checklist

* Base your changes on `2.x` branch if you are targeting Log4j 2; use `main` otherwise
<<<<<<< HEAD
* `./mvnw verify` succeeds (if it fails due to code formatting issues reported by Spotless, simply run `./mvnw spotless:apply` and retry)
* Changes contain an entry file in the `src/changelog/.2.x.x` directory
=======
* `./mvnw verify` succeeds (if it fails due to code formatting issues reported by Spotless, simply run `spotless:apply` and retry)
* Non-trivial changes contain an entry file in the `src/changelog/.2.x.x` directory
>>>>>>> 75ba0bb1
* Tests for the changes are provided
* [Commits are signed](https://docs.github.com/en/authentication/managing-commit-signature-verification/signing-commits) (optional, but highly recommended)<|MERGE_RESOLUTION|>--- conflicted
+++ resolved
@@ -3,12 +3,7 @@
 ## Checklist
 
 * Base your changes on `2.x` branch if you are targeting Log4j 2; use `main` otherwise
-<<<<<<< HEAD
 * `./mvnw verify` succeeds (if it fails due to code formatting issues reported by Spotless, simply run `./mvnw spotless:apply` and retry)
-* Changes contain an entry file in the `src/changelog/.2.x.x` directory
-=======
-* `./mvnw verify` succeeds (if it fails due to code formatting issues reported by Spotless, simply run `spotless:apply` and retry)
 * Non-trivial changes contain an entry file in the `src/changelog/.2.x.x` directory
->>>>>>> 75ba0bb1
 * Tests for the changes are provided
 * [Commits are signed](https://docs.github.com/en/authentication/managing-commit-signature-verification/signing-commits) (optional, but highly recommended)