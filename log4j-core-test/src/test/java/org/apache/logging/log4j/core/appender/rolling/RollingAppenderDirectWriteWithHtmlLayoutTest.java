/*
 * Licensed to the Apache Software Foundation (ASF) under one or more
 * contributor license agreements.  See the NOTICE file distributed with
 * this work for additional information regarding copyright ownership.
 * The ASF licenses this file to you under the Apache License, Version 2.0
 * (the "License"); you may not use this file except in compliance with
 * the License.  You may obtain a copy of the License at
 *
 *      http://www.apache.org/licenses/LICENSE-2.0
 *
 * Unless required by applicable law or agreed to in writing, software
 * distributed under the License is distributed on an "AS IS" BASIS,
 * WITHOUT WARRANTIES OR CONDITIONS OF ANY KIND, either express or implied.
 * See the License for the specific language governing permissions and
 * limitations under the License.
 */
package org.apache.logging.log4j.core.appender.rolling;

<<<<<<< HEAD
import java.io.BufferedReader;
import java.io.File;
import java.io.FileReader;
import java.io.IOException;
=======
import java.io.File;
import java.io.IOException;
import java.nio.file.Files;
>>>>>>> a0fa9e36
import java.util.regex.Matcher;
import java.util.regex.Pattern;

import org.apache.logging.log4j.core.appender.RollingFileAppender;
import org.apache.logging.log4j.core.config.Configuration;
import org.apache.logging.log4j.core.config.DefaultConfiguration;
import org.apache.logging.log4j.core.impl.Log4jLogEvent;
import org.apache.logging.log4j.core.layout.HtmlLayout;
import org.apache.logging.log4j.core.test.junit.LoggerContextSource;
import org.apache.logging.log4j.message.SimpleMessage;
import org.apache.logging.log4j.test.junit.CleanUpDirectories;
import org.junit.jupiter.api.Tag;
import org.junit.jupiter.api.Test;

import static org.apache.logging.log4j.core.test.hamcrest.Descriptors.that;
import static org.apache.logging.log4j.core.test.hamcrest.FileMatchers.hasName;
import static org.hamcrest.MatcherAssert.assertThat;
import static org.hamcrest.Matchers.endsWith;
import static org.hamcrest.Matchers.hasItemInArray;
import static org.hamcrest.Matchers.startsWith;
import static org.junit.jupiter.api.Assertions.assertEquals;
import static org.junit.jupiter.api.Assertions.assertNotNull;
import static org.junit.jupiter.api.Assertions.assertTrue;

/**
 * Tests for LOG4J2-2760
 */
@Tag("sleepy")
@CleanUpDirectories("target/rolling-direct-htmlLayout")
@LoggerContextSource(value = "")
public class RollingAppenderDirectWriteWithHtmlLayoutTest {

    private static final String DIR = "target/rolling-direct-htmlLayout";

    @Test
    public void testRollingFileAppenderWithHtmlLayout(final Configuration config) throws Exception {
        checkAppenderWithHtmlLayout(true, config);
    }

    @Test
    public void testRollingFileAppenderWithHtmlLayoutNoAppend(final Configuration config) throws Exception {
        checkAppenderWithHtmlLayout(false, config);
    }

<<<<<<< HEAD
    private void checkAppenderWithHtmlLayout(boolean append, final Configuration config) throws InterruptedException, IOException {
        String prefix = "testHtml_" + (append ? "append_" : "noAppend_");
        RollingFileAppender appender = RollingFileAppender.newBuilder()
                .setConfiguration(new DefaultConfiguration())
                .setName("RollingHtml")
                .setFilePattern(DIR + "/" + prefix + "_-%d{MM-dd-yy-HH-mm}-%i.html")
                .setPolicy(new SizeBasedTriggeringPolicy(500))
                .setStrategy(DirectWriteRolloverStrategy.newBuilder()
                        .setConfig(config)
                        .build())
                .setLayout(HtmlLayout.createDefaultLayout())
                .setAppend(append)
                .build();
=======
    private void checkAppenderWithHtmlLayout(final boolean append, final Configuration config) throws InterruptedException, IOException {
        final String prefix = "testHtml_" + (append ? "append_" : "noAppend_");
        final RollingFileAppender appender = RollingFileAppender.newBuilder()
        .setName("RollingHtml")
        .setFilePattern(DIR + "/" + prefix + "_-%d{MM-dd-yy-HH-mm}-%i.html")
        .setPolicy(new SizeBasedTriggeringPolicy(500))
        .setStrategy(DirectWriteRolloverStrategy.newBuilder()
        .setConfig(config)
        .build())
        .setLayout(HtmlLayout.createDefaultLayout())
        .setAppend(append)
        .build();
>>>>>>> a0fa9e36
        boolean stopped = false;
        try {
            final int count = 100;
            for (int i = 0; i < count; ++i) {
                appender.append(Log4jLogEvent.newBuilder()
                        .setMessage(new SimpleMessage("This is test message number " + i))
                        .build()
                );
            }
            appender.getManager().flush();
            appender.stop();
            stopped = true;
            Thread.sleep(50);
            final File dir = new File(DIR);
            assertTrue(dir.exists(), "Directory not created");
            final File[] files = dir.listFiles();
            assertNotNull(files);
            assertThat(files, hasItemInArray(that(hasName(that(endsWith(".html"))))));

            int foundEvents = 0;
            final Pattern eventMatcher = Pattern.compile("title=\"Message\"");
            for (File file : files) {
                if (!file.getName().startsWith(prefix))
                    continue;
                final String data = Files.readString(file.toPath()).trim();
                // check that every file starts with the header
                assertThat("header in file " + file, data, startsWith("<!DOCTYPE"));
                assertThat("footer in file " + file, data, endsWith("</html>"));
                final Matcher matcher = eventMatcher.matcher(data);
                while (matcher.find()) {
                    foundEvents++;
                }
            }
            assertEquals(count, foundEvents, "Incorrect number of events read.");
        } finally {
            if (!stopped) {
                appender.stop();
            }
        }
    }
}<|MERGE_RESOLUTION|>--- conflicted
+++ resolved
@@ -16,22 +16,14 @@
  */
 package org.apache.logging.log4j.core.appender.rolling;
 
-<<<<<<< HEAD
-import java.io.BufferedReader;
-import java.io.File;
-import java.io.FileReader;
-import java.io.IOException;
-=======
 import java.io.File;
 import java.io.IOException;
 import java.nio.file.Files;
->>>>>>> a0fa9e36
 import java.util.regex.Matcher;
 import java.util.regex.Pattern;
 
 import org.apache.logging.log4j.core.appender.RollingFileAppender;
 import org.apache.logging.log4j.core.config.Configuration;
-import org.apache.logging.log4j.core.config.DefaultConfiguration;
 import org.apache.logging.log4j.core.impl.Log4jLogEvent;
 import org.apache.logging.log4j.core.layout.HtmlLayout;
 import org.apache.logging.log4j.core.test.junit.LoggerContextSource;
@@ -70,21 +62,6 @@
         checkAppenderWithHtmlLayout(false, config);
     }
 
-<<<<<<< HEAD
-    private void checkAppenderWithHtmlLayout(boolean append, final Configuration config) throws InterruptedException, IOException {
-        String prefix = "testHtml_" + (append ? "append_" : "noAppend_");
-        RollingFileAppender appender = RollingFileAppender.newBuilder()
-                .setConfiguration(new DefaultConfiguration())
-                .setName("RollingHtml")
-                .setFilePattern(DIR + "/" + prefix + "_-%d{MM-dd-yy-HH-mm}-%i.html")
-                .setPolicy(new SizeBasedTriggeringPolicy(500))
-                .setStrategy(DirectWriteRolloverStrategy.newBuilder()
-                        .setConfig(config)
-                        .build())
-                .setLayout(HtmlLayout.createDefaultLayout())
-                .setAppend(append)
-                .build();
-=======
     private void checkAppenderWithHtmlLayout(final boolean append, final Configuration config) throws InterruptedException, IOException {
         final String prefix = "testHtml_" + (append ? "append_" : "noAppend_");
         final RollingFileAppender appender = RollingFileAppender.newBuilder()
@@ -97,7 +74,6 @@
         .setLayout(HtmlLayout.createDefaultLayout())
         .setAppend(append)
         .build();
->>>>>>> a0fa9e36
         boolean stopped = false;
         try {
             final int count = 100;
