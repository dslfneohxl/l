--- conflicted
+++ resolved
@@ -43,11 +43,7 @@
 import org.apache.logging.log4j.core.util.KeyValuePair;
 import org.apache.logging.log4j.jackson.AbstractJacksonLayout;
 import org.apache.logging.log4j.jackson.json.Log4jJsonObjectMapper;
-import org.apache.logging.log4j.message.Message;
-import org.apache.logging.log4j.message.ObjectMessage;
-import org.apache.logging.log4j.message.ParameterizedMessage;
-import org.apache.logging.log4j.message.ReusableMessageFactory;
-import org.apache.logging.log4j.message.SimpleMessage;
+import org.apache.logging.log4j.message.*;
 import org.apache.logging.log4j.spi.AbstractLogger;
 import org.apache.logging.log4j.test.junit.UsingAnyThreadContext;
 import org.apache.logging.log4j.util.SortedArrayStringMap;
@@ -142,6 +138,7 @@
             .setTimeMillis(1).build();
         // @formatter:off
         final AbstractJacksonLayout layout = JsonLayout.newBuilder()
+                .setConfiguration(new DefaultConfiguration())
                 .setCompact(true)
                 .setObjectMessageAsJsonObject(objectMessageAsJsonObject)
                 .build();
@@ -153,6 +150,7 @@
         final Log4jLogEvent expected = LogEventFixtures.createLogEvent();
         // @formatter:off
         final AbstractJacksonLayout layout = JsonLayout.newBuilder()
+                .setConfiguration(new DefaultConfiguration())
                 .setCompact(true)
                 .setIncludeStacktrace(true)
                 .setStacktraceAsString(stacktraceAsString)
@@ -162,8 +160,9 @@
     }
 
     @Test
-    public void testAdditionalFields() throws Exception {
-        final AbstractJacksonLayout layout = JsonLayout.newBuilder()
+    public void testAdditionalFields() {
+        final AbstractJacksonLayout layout = JsonLayout.newBuilder()
+                .setConfiguration(new DefaultConfiguration())
                 .setLocationInfo(false)
                 .setProperties(false)
                 .setComplete(false)
@@ -182,8 +181,9 @@
     }
 
     @Test
-    public void testMutableLogEvent() throws Exception {
-        final AbstractJacksonLayout layout = JsonLayout.newBuilder()
+    public void testMutableLogEvent() {
+        final AbstractJacksonLayout layout = JsonLayout.newBuilder()
+                .setConfiguration(new DefaultConfiguration())
                 .setLocationInfo(false)
                 .setProperties(false)
                 .setComplete(false)
@@ -210,6 +210,7 @@
         final Log4jLogEvent expected = LogEventFixtures.createLogEvent();
         // @formatter:off
         final AbstractJacksonLayout layout = JsonLayout.newBuilder()
+                .setConfiguration(new DefaultConfiguration())
                 .setLocationInfo(locationInfo)
                 .setProperties(includeContext)
                 .setPropertiesAsList(contextMapAslist)
@@ -353,8 +354,9 @@
     }
 
     @Test
-    public void testIncludeNullDelimiterFalse() throws Exception {
-        final AbstractJacksonLayout layout = JsonLayout.newBuilder()
+    public void testIncludeNullDelimiterFalse() {
+        final AbstractJacksonLayout layout = JsonLayout.newBuilder()
+                .setConfiguration(new DefaultConfiguration())
                 .setCompact(true)
                 .setIncludeNullDelimiter(false)
                 .build();
@@ -363,8 +365,9 @@
     }
 
     @Test
-    public void testIncludeNullDelimiterTrue() throws Exception {
-        final AbstractJacksonLayout layout = JsonLayout.newBuilder()
+    public void testIncludeNullDelimiterTrue() {
+        final AbstractJacksonLayout layout = JsonLayout.newBuilder()
+                .setConfiguration(new DefaultConfiguration())
                 .setCompact(true)
                 .setIncludeNullDelimiter(true)
                 .build();
@@ -376,7 +379,7 @@
      * Test case for MDC conversion pattern.
      */
     @Test
-    public void testLayout() throws Exception {
+    public void testLayout() {
         final Map<String, Appender> appenders = this.rootLogger.getAppenders();
         for (final Appender appender : appenders.values()) {
             this.rootLogger.removeAppender(appender);
@@ -440,6 +443,7 @@
         final boolean propertiesAsList = false;
         // @formatter:off
         final AbstractJacksonLayout layout = JsonLayout.newBuilder()
+                .setConfiguration(new DefaultConfiguration())
                 .setLocationInfo(false)
                 .setProperties(false)
                 .setPropertiesAsList(propertiesAsList)
@@ -470,6 +474,7 @@
     public void testLayoutMessageWithCurlyBraces() throws Exception {
         final boolean propertiesAsList = false;
         final AbstractJacksonLayout layout = JsonLayout.newBuilder()
+                .setConfiguration(new DefaultConfiguration())
                 .setLocationInfo(false)
                 .setProperties(false)
                 .setPropertiesAsList(propertiesAsList)
@@ -498,6 +503,7 @@
     public void testReusableLayoutMessageWithCurlyBraces() throws Exception {
         final boolean propertiesAsList = false;
         final AbstractJacksonLayout layout = JsonLayout.newBuilder()
+                .setConfiguration(new DefaultConfiguration())
                 .setLocationInfo(false)
                 .setProperties(false)
                 .setPropertiesAsList(propertiesAsList)
@@ -507,12 +513,8 @@
                 .setCharset(StandardCharsets.UTF_8)
                 .setIncludeStacktrace(true)
                 .build();
-<<<<<<< HEAD
         final ReusableMessageFactory factory = ReusableMessageFactory.INSTANCE;
-        Message message = factory.newMessage("Testing {}", new TestObj());
-=======
-        final Message message = ReusableMessageFactory.INSTANCE.newMessage("Testing {}", new TestObj());
->>>>>>> a0fa9e36
+        final Message message = factory.newMessage("Testing {}", new TestObj());
         try {
             final Log4jLogEvent expected = Log4jLogEvent.newBuilder()
                     .setLoggerName("a.B")
@@ -538,6 +540,7 @@
     public void testLayoutRingBufferEventReusableMessageWithCurlyBraces() throws Exception {
         final boolean propertiesAsList = false;
         final AbstractJacksonLayout layout = JsonLayout.newBuilder()
+                .setConfiguration(new DefaultConfiguration())
                 .setLocationInfo(false)
                 .setProperties(false)
                 .setPropertiesAsList(propertiesAsList)
@@ -547,12 +550,8 @@
                 .setCharset(StandardCharsets.UTF_8)
                 .setIncludeStacktrace(true)
                 .build();
-<<<<<<< HEAD
         final ReusableMessageFactory factory = ReusableMessageFactory.INSTANCE;
-        Message message = factory.newMessage("Testing {}", new TestObj());
-=======
-        final Message message = ReusableMessageFactory.INSTANCE.newMessage("Testing {}", new TestObj());
->>>>>>> a0fa9e36
+        final Message message = factory.newMessage("Testing {}", new TestObj());
         try {
             final RingBufferLogEvent ringBufferEvent = new RingBufferLogEvent();
             ringBufferEvent.setValues(
