--- conflicted
+++ resolved
@@ -1,192 +1,3 @@
-<<<<<<< HEAD
-/*
- * Licensed to the Apache Software Foundation (ASF) under one or more
- * contributor license agreements. See the NOTICE file distributed with
- * this work for additional information regarding copyright ownership.
- * The ASF licenses this file to You under the Apache license, Version 2.0
- * (the "License"); you may not use this file except in compliance with
- * the License. You may obtain a copy of the License at
- *
- *      http://www.apache.org/licenses/LICENSE-2.0
- *
- * Unless required by applicable law or agreed to in writing, software
- * distributed under the License is distributed on an "AS IS" BASIS,
- * WITHOUT WARRANTIES OR CONDITIONS OF ANY KIND, either express or implied.
- * See the license for the specific language governing permissions and
- * limitations under the license.
- */
-package org.apache.logging.log4j;
-
-import org.apache.logging.log4j.message.FormattedMessage;
-import org.apache.logging.log4j.message.JsonMessage;
-import org.apache.logging.log4j.message.LocalizedMessage;
-import org.apache.logging.log4j.message.MessageFormatMessage;
-import org.apache.logging.log4j.message.ObjectArrayMessage;
-import org.apache.logging.log4j.message.ObjectMessage;
-import org.apache.logging.log4j.message.ParameterizedMessage;
-import org.apache.logging.log4j.message.SimpleMessage;
-import org.apache.logging.log4j.message.StringFormattedMessage;
-import org.apache.logging.log4j.message.ThreadDumpMessage;
-import org.apache.logging.log4j.util.Supplier;
-import org.junit.jupiter.api.AfterEach;
-import org.junit.jupiter.api.BeforeEach;
-import org.junit.jupiter.api.Test;
-import org.junit.jupiter.api.parallel.ResourceLock;
-import org.junit.jupiter.api.parallel.Resources;
-
-import java.util.List;
-import java.util.Locale;
-import java.util.Properties;
-
-import static org.assertj.core.api.Assertions.assertThat;
-
-/**
- * Tests Logger APIs with {@link Supplier}.
- */
-@ResourceLock(Resources.LOCALE)
-@ResourceLock("log4j2.TestLogger")
-public class LoggerSupplierTest {
-
-    private final TestLogger logger = (TestLogger) LogManager.getLogger("LoggerTest");
-
-    private final List<String> results = logger.getEntries();
-
-    Locale defaultLocale;
-
-    @Test
-    public void flowTracing_SupplierOfFormattedMessage() {
-        logger.traceEntry(() -> new FormattedMessage("int foo={}", 1234567890));
-        assertThat(results).hasSize(1);
-        String entry = results.get(0);
-        assertThat(entry).startsWith("ENTER[ FLOW ] TRACE Enter")
-                .contains("(int foo=1234567890)")
-                .doesNotContain("FormattedMessage");
-    }
-
-    @Test
-    public void flowTracing_SupplierOfJsonMessage() {
-        Properties props = new Properties();
-        props.setProperty("foo", "bar");
-        logger.traceEntry(() -> new JsonMessage(props));
-        assertThat(results).hasSize(1);
-        String entry = results.get(0);
-        assertThat(entry).startsWith("ENTER[ FLOW ] TRACE Enter")
-                .contains("\"foo\":\"bar\"")
-                .doesNotContain("JsonMessage");
-    }
-
-    @Test
-    public void flowTracing_SupplierOfLocalizedMessage() {
-        logger.traceEntry(() -> new LocalizedMessage("int foo={}", 1234567890));
-        assertThat(results).hasSize(1);
-        String entry = results.get(0);
-        assertThat(entry).startsWith("ENTER[ FLOW ] TRACE Enter")
-                .contains("(int foo=1234567890)")
-                .doesNotContain("LocalizedMessage");
-    }
-
-    @Test
-    public void flowTracing_SupplierOfLong() {
-        logger.traceEntry(() -> 1234567890L);
-        assertThat(results).hasSize(1);
-        String entry = results.get(0);
-        assertThat(entry).startsWith("ENTER[ FLOW ] TRACE Enter")
-                .contains("(1234567890)")
-                .doesNotContain("SimpleMessage");
-    }
-
-    @Test
-    public void flowTracing_SupplierOfMessageFormatMessage() {
-        logger.traceEntry(() -> new MessageFormatMessage("int foo={0}", 1234567890));
-        assertThat(results).hasSize(1);
-        String entry = results.get(0);
-        assertThat(entry).startsWith("ENTER[ FLOW ] TRACE Enter")
-                .contains("(int foo=1,234,567,890)")
-                .doesNotContain("MessageFormatMessage");
-    }
-
-    @Test
-    public void flowTracing_SupplierOfObjectArrayMessage() {
-        logger.traceEntry(() -> new ObjectArrayMessage(1234567890));
-        assertThat(results).hasSize(1);
-        String entry = results.get(0);
-        assertThat(entry).startsWith("ENTER[ FLOW ] TRACE Enter")
-                .contains("([1234567890])")
-                .doesNotContain("ObjectArrayMessage");
-    }
-
-    @Test
-    public void flowTracing_SupplierOfObjectMessage() {
-        logger.traceEntry(() -> new ObjectMessage(1234567890));
-        assertThat(results).hasSize(1);
-        String entry = results.get(0);
-        assertThat(entry).startsWith("ENTER[ FLOW ] TRACE Enter")
-                .contains("(1234567890)")
-                .doesNotContain("ObjectMessage");
-    }
-
-    @Test
-    public void flowTracing_SupplierOfParameterizedMessage() {
-        logger.traceEntry(() -> new ParameterizedMessage("int foo={}", 1234567890));
-        assertThat(results).hasSize(1);
-        String entry = results.get(0);
-        assertThat(entry).startsWith("ENTER[ FLOW ] TRACE Enter")
-                .contains("(int foo=1234567890)")
-                .doesNotContain("ParameterizedMessage");
-    }
-
-    @Test
-    public void flowTracing_SupplierOfSimpleMessage() {
-        logger.traceEntry(() -> new SimpleMessage("1234567890"));
-        assertThat(results).hasSize(1);
-        String entry = results.get(0);
-        assertThat(entry).startsWith("ENTER[ FLOW ] TRACE Enter")
-                .contains("(1234567890)")
-                .doesNotContain("SimpleMessage");
-    }
-
-    @Test
-    public void flowTracing_SupplierOfString() {
-        logger.traceEntry(() -> "1234567890");
-        assertThat(results).hasSize(1);
-        String entry = results.get(0);
-        assertThat(entry).startsWith("ENTER[ FLOW ] TRACE Enter")
-                .contains("(1234567890)")
-                .doesNotContain("SimpleMessage");
-    }
-
-    @Test
-    public void flowTracing_SupplierOfStringFormattedMessage() {
-        logger.traceEntry(() -> new StringFormattedMessage("int foo=%,d", 1234567890));
-        assertThat(results).hasSize(1);
-        String entry = results.get(0);
-        assertThat(entry).startsWith("ENTER[ FLOW ] TRACE Enter")
-                .contains("(int foo=1,234,567,890)")
-                .doesNotContain("StringFormattedMessage");
-    }
-
-    @Test
-    public void flowTracing_SupplierOfThreadDumpMessage() {
-        logger.traceEntry(() -> new ThreadDumpMessage("Title of ..."));
-        assertThat(results).hasSize(1);
-        String entry = results.get(0);
-        assertThat(entry).startsWith("ENTER[ FLOW ] TRACE Enter").contains("RUNNABLE", "Title of ...", getClass().getName());
-    }
-    
-    @BeforeEach
-    public void setup() {
-        results.clear();
-        defaultLocale = Locale.getDefault(Locale.Category.FORMAT);
-        Locale.setDefault(Locale.Category.FORMAT, java.util.Locale.US);
-    }
-    
-    @AfterEach
-    public void tearDown() {
-        Locale.setDefault(Locale.Category.FORMAT, defaultLocale);
-    }
-
-}
-=======
 /*
  * Licensed to the Apache Software Foundation (ASF) under one or more
  * contributor license agreements. See the NOTICE file distributed with
@@ -374,5 +185,4 @@
         Locale.setDefault(Locale.Category.FORMAT, defaultLocale);
     }
 
-}
->>>>>>> 79d668af
+}