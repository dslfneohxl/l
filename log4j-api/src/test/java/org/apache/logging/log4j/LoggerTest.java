<<<<<<< HEAD
/*
 * Licensed to the Apache Software Foundation (ASF) under one or more
 * contributor license agreements. See the NOTICE file distributed with
 * this work for additional information regarding copyright ownership.
 * The ASF licenses this file to You under the Apache license, Version 2.0
 * (the "License"); you may not use this file except in compliance with
 * the License. You may obtain a copy of the License at
 *
 *      http://www.apache.org/licenses/LICENSE-2.0
 *
 * Unless required by applicable law or agreed to in writing, software
 * distributed under the License is distributed on an "AS IS" BASIS,
 * WITHOUT WARRANTIES OR CONDITIONS OF ANY KIND, either express or implied.
 * See the license for the specific language governing permissions and
 * limitations under the license.
 */
package org.apache.logging.log4j;

import org.apache.logging.log4j.message.EntryMessage;
import org.apache.logging.log4j.message.JsonMessage;
import org.apache.logging.log4j.message.Message;
import org.apache.logging.log4j.message.MessageFactory;
import org.apache.logging.log4j.message.ObjectMessage;
import org.apache.logging.log4j.message.ParameterizedMessageFactory;
import org.apache.logging.log4j.message.SimpleMessage;
import org.apache.logging.log4j.message.SimpleMessageFactory;
import org.apache.logging.log4j.message.StringFormatterMessageFactory;
import org.apache.logging.log4j.message.StructuredDataMessage;
import org.apache.logging.log4j.util.Strings;
import org.apache.logging.log4j.util.Supplier;
import org.junit.jupiter.api.BeforeEach;
import org.junit.jupiter.api.Test;
import org.junit.jupiter.api.parallel.ResourceLock;

import java.util.Date;
import java.util.List;
import java.util.Locale;
import java.util.Properties;

import static org.hamcrest.CoreMatchers.*;
import static org.hamcrest.MatcherAssert.assertThat;
import static org.junit.jupiter.api.Assertions.*;

@ResourceLock("log4j2.MarkerManager")
@ResourceLock("log4j2.TestLogger")
public class LoggerTest {

    private static class TestParameterizedMessageFactory {
        // empty
    }

    private static class TestStringFormatterMessageFactory {
        // empty
    }

    private final TestLogger logger = (TestLogger) LogManager.getLogger("LoggerTest");
    private final Marker marker = MarkerManager.getMarker("test");
    private final List<String> results = logger.getEntries();

    @Test
    public void builder() {
        logger.atDebug().withLocation().log("Hello");
        logger.atError().withMarker(marker).log("Hello {}", "John");
        logger.atWarn().withThrowable(new Throwable("This is a test")).log((Message) new SimpleMessage("Log4j rocks!"));
        assertEquals(3, results.size());
        assertThat("Incorrect message 1", results.get(0),
                equalTo(" DEBUG org.apache.logging.log4j.LoggerTest.builder(LoggerTest.java:62) Hello"));
        assertThat("Incorrect message 2", results.get(1), equalTo("test ERROR Hello John"));
        assertThat("Incorrect message 3", results.get(2),
                startsWith(" WARN Log4j rocks! java.lang.Throwable: This is a test"));
        assertThat("Throwable incorrect in message 3", results.get(2),
                containsString("at org.apache.logging.log4j.LoggerTest.builder(LoggerTest.java:64)"));
    }

    @Test
    public void basicFlow() {
        logger.traceEntry();
        logger.traceExit();
        assertEquals(2, results.size());
        assertThat("Incorrect Entry", results.get(0), equalTo("ENTER[ FLOW ] TRACE Enter"));
        assertThat("incorrect Exit", results.get(1), equalTo("EXIT[ FLOW ] TRACE Exit"));

    }

    @Test
    public void flowTracingMessage() {
        Properties props = new Properties();
        props.setProperty("foo", "bar");
        logger.traceEntry(new JsonMessage(props));
        final Response response = new Response(-1, "Generic error");
        logger.traceExit(new JsonMessage(response),  response);
        assertEquals(2, results.size());
        assertThat("Incorrect Entry", results.get(0), startsWith("ENTER[ FLOW ] TRACE Enter"));
        assertThat("Missing entry data", results.get(0), containsString("\"foo\":\"bar\""));
        assertThat("incorrect Exit", results.get(1), startsWith("EXIT[ FLOW ] TRACE Exit"));
        assertThat("Missing exit data", results.get(1), containsString("\"message\":\"Generic error\""));
    }

    @Test
    public void flowTracingString_ObjectArray1() {
        logger.traceEntry("doFoo(a={}, b={})", 1, 2);
        logger.traceExit("doFoo(a=1, b=2): {}", 3);
        assertEquals(2, results.size());
        assertThat("Incorrect Entry", results.get(0), startsWith("ENTER[ FLOW ] TRACE Enter"));
        assertThat("Missing entry data", results.get(0), containsString("doFoo(a=1, b=2)"));
        assertThat("Incorrect Exit", results.get(1), startsWith("EXIT[ FLOW ] TRACE Exit"));
        assertThat("Missing exit data", results.get(1), containsString("doFoo(a=1, b=2): 3"));
    }

    @Test
    public void flowTracingExitValueOnly() {
        logger.traceEntry("doFoo(a={}, b={})", 1, 2);
        logger.traceExit(3);
        assertEquals(2, results.size());
        assertThat("Incorrect Entry", results.get(0), startsWith("ENTER[ FLOW ] TRACE Enter"));
        assertThat("Missing entry data", results.get(0), containsString("doFoo(a=1, b=2)"));
        assertThat("Incorrect Exit", results.get(1), startsWith("EXIT[ FLOW ] TRACE Exit"));
        assertThat("Missing exit data", results.get(1), containsString("3"));
    }

    @Test
    public void flowTracingString_ObjectArray2() {
        final EntryMessage msg = logger.traceEntry("doFoo(a={}, b={})", 1, 2);
        logger.traceExit(msg, 3);
        assertEquals(2, results.size());
        assertThat("Incorrect Entry", results.get(0), startsWith("ENTER[ FLOW ] TRACE Enter"));
        assertThat("Missing entry data", results.get(0), containsString("doFoo(a=1, b=2)"));
        assertThat("Incorrect Exit", results.get(1), startsWith("EXIT[ FLOW ] TRACE Exit"));
        assertThat("Missing exit data", results.get(1), containsString("doFoo(a=1, b=2): 3"));
    }

    @Test
    public void flowTracingVoidReturn() {
        final EntryMessage msg = logger.traceEntry("doFoo(a={}, b={})", 1, 2);
        logger.traceExit(msg);
        assertEquals(2, results.size());
        assertThat("Incorrect Entry", results.get(0), startsWith("ENTER[ FLOW ] TRACE Enter"));
        assertThat("Missing entry data", results.get(0), containsString("doFoo(a=1, b=2)"));
        assertThat("Incorrect Exit", results.get(1), startsWith("EXIT[ FLOW ] TRACE Exit"));
        assertThat("Missing exit data", results.get(1), endsWith("doFoo(a=1, b=2)"));
    }

    @Test
    public void flowTracingNoExitArgs() {
        logger.traceEntry();
        logger.traceExit();
        assertEquals(2, results.size());
        assertThat("Incorrect Entry", results.get(0), startsWith("ENTER[ FLOW ] TRACE Enter"));
        assertThat("Incorrect Exit", results.get(1), startsWith("EXIT[ FLOW ] TRACE Exit"));
    }

    @Test
    public void flowTracingNoArgs() {
        final EntryMessage message = logger.traceEntry();
        logger.traceExit(message);
        assertEquals(2, results.size());
        assertThat("Incorrect Entry", results.get(0), startsWith("ENTER[ FLOW ] TRACE Enter"));
        assertThat("Incorrect Exit", results.get(1), startsWith("EXIT[ FLOW ] TRACE Exit"));
    }

    @Test
    public void flowTracingString_SupplierOfObjectMessages() {
        final EntryMessage msg = logger.traceEntry("doFoo(a={}, b={})", new Supplier<Message>() {
            @Override
            public Message get() {
                return new ObjectMessage(1);
            }
        }, new Supplier<Message>() {
            @Override
            public Message get() {
                return new ObjectMessage(2);
            }
        });
        logger.traceExit(msg, 3);
        assertEquals(2, results.size());
        assertThat("Incorrect Entry", results.get(0), startsWith("ENTER[ FLOW ] TRACE Enter"));
        assertThat("Missing entry data", results.get(0), containsString("doFoo(a=1, b=2)"));
        assertThat("Incorrect Exit", results.get(1), startsWith("EXIT[ FLOW ] TRACE Exit"));
        assertThat("Missing exit data", results.get(1), containsString("doFoo(a=1, b=2): 3"));
    }

    @Test
    public void flowTracingString_SupplierOfStrings() {
        final EntryMessage msg = logger.traceEntry("doFoo(a={}, b={})", new Supplier<String>() {
            @Override
            public String get() {
                return "1";
            }
        }, new Supplier<String>() {
            @Override
            public String get() {
                return "2";
            }
        });
        logger.traceExit(msg, 3);
        assertEquals(2, results.size());
        assertThat("Incorrect Entry", results.get(0), startsWith("ENTER[ FLOW ] TRACE Enter"));
        assertThat("Missing entry data", results.get(0), containsString("doFoo(a=1, b=2)"));
        assertThat("Incorrect Exit", results.get(1), startsWith("EXIT[ FLOW ] TRACE Exit"));
        assertThat("Missing exit data", results.get(1), containsString("doFoo(a=1, b=2): 3"));
    }

    @Test
    public void catching() {
        try {
            throw new NullPointerException();
        } catch (final Exception e) {
            logger.catching(e);
            assertEquals(1, results.size());
            assertThat("Incorrect Catching",
                    results.get(0), startsWith("CATCHING[ EXCEPTION ] ERROR Catching java.lang.NullPointerException"));
        }
    }

    @Test
    public void debug() {
        logger.debug("Debug message");
        assertEquals(1, results.size());
        assertTrue(results.get(0).startsWith(" DEBUG Debug message"), "Incorrect message");
    }

    @Test
    public void debugObject() {
        logger.debug(new Date());
        assertEquals(1, results.size());
        assertTrue(results.get(0).length() > 7, "Invalid length");
    }

    @Test
    public void debugWithParms() {
        logger.debug("Hello, {}", "World");
        assertEquals(1, results.size());
        assertTrue(results.get(0).startsWith(" DEBUG Hello, World"), "Incorrect substitution");
    }

    @Test
    public void debugWithParmsAndThrowable() {
        logger.debug("Hello, {}", "World", new RuntimeException("Test Exception"));
        assertEquals(1, results.size());
        assertTrue(
                results.get(0).startsWith(" DEBUG Hello, World java.lang.RuntimeException: Test Exception"),
                "Unexpected results: " + results.get(0));
    }

    @Test
    public void getFormatterLogger() {
        // The TestLogger logger was already created in an instance variable for this class.
        // The message factory is only used when the logger is created.
        final TestLogger testLogger = (TestLogger) LogManager.getFormatterLogger();
        final TestLogger altLogger = (TestLogger) LogManager.getFormatterLogger(getClass());
        assertEquals(testLogger.getName(), altLogger.getName());
        assertNotNull(testLogger);
        assertMessageFactoryInstanceOf(testLogger.getMessageFactory(), StringFormatterMessageFactory.class);
        assertEqualMessageFactory(StringFormatterMessageFactory.INSTANCE, testLogger);
        testLogger.debug("%,d", Integer.MAX_VALUE);
        assertEquals(1, testLogger.getEntries().size());
        assertEquals(String.format(" DEBUG %,d", Integer.MAX_VALUE), testLogger.getEntries().get(0));
    }

    @Test
    public void getFormatterLogger_Class() {
        // The TestLogger logger was already created in an instance variable for this class.
        // The message factory is only used when the logger is created.
        final TestLogger testLogger = (TestLogger) LogManager.getFormatterLogger(TestStringFormatterMessageFactory.class);
        assertNotNull(testLogger);
        assertMessageFactoryInstanceOf(testLogger.getMessageFactory(), StringFormatterMessageFactory.class);
        assertEqualMessageFactory(StringFormatterMessageFactory.INSTANCE, testLogger);
        testLogger.debug("%,d", Integer.MAX_VALUE);
        assertEquals(1, testLogger.getEntries().size());
        assertEquals(String.format(" DEBUG %,d", Integer.MAX_VALUE), testLogger.getEntries().get(0));
    }

    private static void assertMessageFactoryInstanceOf(MessageFactory factory, final Class<?> cls) {
        assertTrue(factory.getClass().isAssignableFrom(cls));
    }

    @Test
    public void getFormatterLogger_Object() {
        // The TestLogger logger was already created in an instance variable for this class.
        // The message factory is only used when the logger is created.
        final TestLogger testLogger = (TestLogger) LogManager.getFormatterLogger(new TestStringFormatterMessageFactory());
        assertNotNull(testLogger);
        assertMessageFactoryInstanceOf(testLogger.getMessageFactory(), StringFormatterMessageFactory.class);
        assertEqualMessageFactory(StringFormatterMessageFactory.INSTANCE, testLogger);
        testLogger.debug("%,d", Integer.MAX_VALUE);
        assertEquals(1, testLogger.getEntries().size());
        assertEquals(String.format(" DEBUG %,d", Integer.MAX_VALUE), testLogger.getEntries().get(0));
    }

    @Test
    public void getFormatterLogger_String() {
        final StringFormatterMessageFactory messageFactory = StringFormatterMessageFactory.INSTANCE;
        final TestLogger testLogger = (TestLogger) LogManager.getFormatterLogger("getLogger_String_StringFormatterMessageFactory");
        assertNotNull(testLogger);
        assertMessageFactoryInstanceOf(testLogger.getMessageFactory(), StringFormatterMessageFactory.class);
        assertEqualMessageFactory(messageFactory, testLogger);
        testLogger.debug("%,d", Integer.MAX_VALUE);
        assertEquals(1, testLogger.getEntries().size());
        assertEquals(String.format(" DEBUG %,d", Integer.MAX_VALUE), testLogger.getEntries().get(0));
    }

    @Test
    public void getLogger_Class_ParameterizedMessageFactory() {
        // The TestLogger logger was already created in an instance variable for this class.
        // The message factory is only used when the logger is created.
        final ParameterizedMessageFactory messageFactory = ParameterizedMessageFactory.INSTANCE;
        final TestLogger testLogger = (TestLogger) LogManager.getLogger(TestParameterizedMessageFactory.class,
                messageFactory);
        assertNotNull(testLogger);
        assertEqualMessageFactory(messageFactory, testLogger);
        testLogger.debug("{}", Integer.MAX_VALUE);
        assertEquals(1, testLogger.getEntries().size());
        assertEquals(" DEBUG " + Integer.MAX_VALUE, testLogger.getEntries().get(0));
    }

    @Test
    public void getLogger_Class_StringFormatterMessageFactory() {
        // The TestLogger logger was already created in an instance variable for this class.
        // The message factory is only used when the logger is created.
        final TestLogger testLogger = (TestLogger) LogManager.getLogger(TestStringFormatterMessageFactory.class,
                StringFormatterMessageFactory.INSTANCE);
        assertNotNull(testLogger);
        assertEqualMessageFactory(StringFormatterMessageFactory.INSTANCE, testLogger);
        testLogger.debug("%,d", Integer.MAX_VALUE);
        assertEquals(1, testLogger.getEntries().size());
        assertEquals(String.format(" DEBUG %,d", Integer.MAX_VALUE), testLogger.getEntries().get(0));
    }

    @Test
    public void getLogger_Object_ParameterizedMessageFactory() {
        // The TestLogger logger was already created in an instance variable for this class.
        // The message factory is only used when the logger is created.
        final ParameterizedMessageFactory messageFactory =  ParameterizedMessageFactory.INSTANCE;
        final TestLogger testLogger = (TestLogger) LogManager.getLogger(new TestParameterizedMessageFactory(),
                messageFactory);
        assertNotNull(testLogger);
        assertEqualMessageFactory(messageFactory, testLogger);
        testLogger.debug("{}", Integer.MAX_VALUE);
        assertEquals(1, testLogger.getEntries().size());
        assertEquals(" DEBUG " + Integer.MAX_VALUE, testLogger.getEntries().get(0));
    }

    private void assertEqualMessageFactory(final MessageFactory messageFactory, final TestLogger testLogger) {
        MessageFactory actual = testLogger.getMessageFactory();
        assertEquals(messageFactory, actual);
    }

    @Test
    public void getLogger_Object_StringFormatterMessageFactory() {
        // The TestLogger logger was already created in an instance variable for this class.
        // The message factory is only used when the logger is created.
        final StringFormatterMessageFactory messageFactory = StringFormatterMessageFactory.INSTANCE;
        final TestLogger testLogger = (TestLogger) LogManager.getLogger(new TestStringFormatterMessageFactory(),
                messageFactory);
        assertNotNull(testLogger);
        assertEqualMessageFactory(messageFactory, testLogger);
        testLogger.debug("%,d", Integer.MAX_VALUE);
        assertEquals(1, testLogger.getEntries().size());
        assertEquals(String.format(" DEBUG %,d", Integer.MAX_VALUE), testLogger.getEntries().get(0));
    }

    @Test
    public void getLogger_String_MessageFactoryMismatch() {
        final StringFormatterMessageFactory messageFactory = StringFormatterMessageFactory.INSTANCE;
        final TestLogger testLogger = (TestLogger) LogManager.getLogger("getLogger_String_MessageFactoryMismatch",
                messageFactory);
        assertNotNull(testLogger);
        assertEqualMessageFactory(messageFactory, testLogger);
        final TestLogger testLogger2 = (TestLogger) LogManager.getLogger("getLogger_String_MessageFactoryMismatch",
                ParameterizedMessageFactory.INSTANCE);
        assertNotNull(testLogger2);
        //TODO: How to test?
        //This test context always creates new loggers, other test context impls I tried fail other tests.
        //assertEquals(messageFactory, testLogger2.getMessageFactory());
        testLogger.debug("%,d", Integer.MAX_VALUE);
        assertEquals(1, testLogger.getEntries().size());
        assertEquals(String.format(" DEBUG %,d", Integer.MAX_VALUE), testLogger.getEntries().get(0));
    }

    @Test
    public void getLogger_String_ParameterizedMessageFactory() {
        final ParameterizedMessageFactory messageFactory =  ParameterizedMessageFactory.INSTANCE;
        final TestLogger testLogger = (TestLogger) LogManager.getLogger("getLogger_String_ParameterizedMessageFactory",
                messageFactory);
        assertNotNull(testLogger);
        assertEqualMessageFactory(messageFactory, testLogger);
        testLogger.debug("{}", Integer.MAX_VALUE);
        assertEquals(1, testLogger.getEntries().size());
        assertEquals(" DEBUG " + Integer.MAX_VALUE, testLogger.getEntries().get(0));
    }

    @Test
    public void getLogger_String_SimpleMessageFactory() {
        final SimpleMessageFactory messageFactory = SimpleMessageFactory.INSTANCE;
        final TestLogger testLogger = (TestLogger) LogManager.getLogger("getLogger_String_StringFormatterMessageFactory",
                messageFactory);
        assertNotNull(testLogger);
        assertEqualMessageFactory(messageFactory, testLogger);
        testLogger.debug("{} %,d {foo}", Integer.MAX_VALUE);
        assertEquals(1, testLogger.getEntries().size());
        assertEquals(" DEBUG {} %,d {foo}", testLogger.getEntries().get(0));
    }

    @Test
    public void getLogger_String_StringFormatterMessageFactory() {
        final StringFormatterMessageFactory messageFactory = StringFormatterMessageFactory.INSTANCE;
        final TestLogger testLogger = (TestLogger) LogManager.getLogger("getLogger_String_StringFormatterMessageFactory",
                messageFactory);
        assertNotNull(testLogger);
        assertEqualMessageFactory(messageFactory, testLogger);
        testLogger.debug("%,d", Integer.MAX_VALUE);
        assertEquals(1, testLogger.getEntries().size());
        assertEquals(String.format(" DEBUG %,d", Integer.MAX_VALUE), testLogger.getEntries().get(0));
    }

    @Test
    public void getLoggerByClass() {
        final Logger classLogger = LogManager.getLogger(LoggerTest.class);
        assertNotNull(classLogger);
    }

    @Test
    public void getLoggerByNullClass() {
        // Returns a SimpleLogger
        assertNotNull(LogManager.getLogger((Class<?>) null));
    }

    @Test
    public void getLoggerByNullObject() {
        // Returns a SimpleLogger
        assertNotNull(LogManager.getLogger((Object) null));
    }

    @Test
    public void getLoggerByNullString() {
        // Returns a SimpleLogger
        assertNotNull(LogManager.getLogger((String) null));
    }

    @Test
    public void getLoggerByObject() {
        final Logger classLogger = LogManager.getLogger(this);
        assertNotNull(classLogger);
        assertEquals(classLogger, LogManager.getLogger(LoggerTest.class));
    }

    @Test
    public void getRootLogger() {
        assertNotNull(LogManager.getRootLogger());
        assertNotNull(LogManager.getLogger(Strings.EMPTY));
        assertNotNull(LogManager.getLogger(LogManager.ROOT_LOGGER_NAME));
        assertEquals(LogManager.getRootLogger(), LogManager.getLogger(Strings.EMPTY));
        assertEquals(LogManager.getRootLogger(), LogManager.getLogger(LogManager.ROOT_LOGGER_NAME));
    }

    @Test
    public void isAllEnabled() {
        assertTrue(logger.isEnabled(Level.ALL), "Incorrect level");
    }

    @Test
    public void isDebugEnabled() {
        assertTrue(logger.isDebugEnabled(), "Incorrect level");
        assertTrue(logger.isEnabled(Level.DEBUG), "Incorrect level");
    }

    @Test
    public void isErrorEnabled() {
        assertTrue(logger.isErrorEnabled(), "Incorrect level");
        assertTrue(logger.isEnabled(Level.ERROR), "Incorrect level");
    }

    @Test
    public void isFatalEnabled() {
        assertTrue(logger.isFatalEnabled(), "Incorrect level");
        assertTrue(logger.isEnabled(Level.FATAL), "Incorrect level");
    }

    @Test
    public void isInfoEnabled() {
        assertTrue(logger.isInfoEnabled(), "Incorrect level");
        assertTrue(logger.isEnabled(Level.INFO), "Incorrect level");
    }

    @Test
    public void isOffEnabled() {
        assertTrue(logger.isEnabled(Level.OFF), "Incorrect level");
    }

    @Test
    public void isTraceEnabled() {
        assertTrue(logger.isTraceEnabled(), "Incorrect level");
        assertTrue(logger.isEnabled(Level.TRACE), "Incorrect level");
    }

    @Test
    public void isWarnEnabled() {
        assertTrue(logger.isWarnEnabled(), "Incorrect level");
        assertTrue(logger.isEnabled(Level.WARN), "Incorrect level");
    }

    @Test
    public void isAllEnabledWithMarker() {
        assertTrue(logger.isEnabled(Level.ALL, marker), "Incorrect level");
    }

    @Test
    public void isDebugEnabledWithMarker() {
        assertTrue(logger.isDebugEnabled(marker), "Incorrect level");
        assertTrue(logger.isEnabled(Level.DEBUG, marker), "Incorrect level");
    }

    @Test
    public void isErrorEnabledWithMarker() {
        assertTrue(logger.isErrorEnabled(marker), "Incorrect level");
        assertTrue(logger.isEnabled(Level.ERROR, marker), "Incorrect level");
    }

    @Test
    public void isFatalEnabledWithMarker() {
        assertTrue(logger.isFatalEnabled(marker), "Incorrect level");
        assertTrue(logger.isEnabled(Level.FATAL, marker), "Incorrect level");
    }

    @Test
    public void isInfoEnabledWithMarker() {
        assertTrue(logger.isInfoEnabled(marker), "Incorrect level");
        assertTrue(logger.isEnabled(Level.INFO, marker), "Incorrect level");
    }

    @Test
    public void isOffEnabledWithMarker() {
        assertTrue(logger.isEnabled(Level.OFF, marker), "Incorrect level");
    }

    @Test
    public void isTraceEnabledWithMarker() {
        assertTrue(logger.isTraceEnabled(marker), "Incorrect level");
        assertTrue(logger.isEnabled(Level.TRACE, marker), "Incorrect level");
    }

    @Test
    public void isWarnEnabledWithMarker() {
        assertTrue(logger.isWarnEnabled(marker), "Incorrect level");
        assertTrue(logger.isEnabled(Level.WARN, marker), "Incorrect level");
    }

    @Test
    public void mdc() {

        ThreadContext.put("TestYear", Integer.valueOf(2010).toString());
        logger.debug("Debug message");
        String testYear = ThreadContext.get("TestYear");
        assertNotNull(testYear, "Test Year is null");
        assertEquals("2010", testYear, "Incorrect test year: " + testYear);
        ThreadContext.clearMap();
        logger.debug("Debug message");
        assertEquals(2, results.size());
        System.out.println("Log line 1: " + results.get(0));
        System.out.println("log line 2: " + results.get(1));
        assertTrue(
                results.get(0).startsWith(" DEBUG Debug message {TestYear=2010}"), "Incorrect MDC: " + results.get(0));
        assertTrue(
                results.get(1).startsWith(" DEBUG Debug message"), "MDC not cleared?: " + results.get(1));
    }

    @Test
    public void printf() {
        logger.printf(Level.DEBUG, "Debug message %d", 1);
        logger.printf(Level.DEBUG, MarkerManager.getMarker("Test"), "Debug message %d", 2);
        assertEquals(2, results.size());
        assertThat("Incorrect message", results.get(0), startsWith(" DEBUG Debug message 1"));
        assertThat("Incorrect message", results.get(1), startsWith("Test DEBUG Debug message 2"));
    }

    @BeforeEach
    public void setup() {
        results.clear();
    }

    @Test
    public void structuredData() {
        ThreadContext.put("loginId", "JohnDoe");
        ThreadContext.put("ipAddress", "192.168.0.120");
        ThreadContext.put("locale", Locale.US.getDisplayName());
        final StructuredDataMessage msg = new StructuredDataMessage("Audit@18060", "Transfer Complete", "Transfer");
        msg.put("ToAccount", "123456");
        msg.put("FromAccount", "123457");
        msg.put("Amount", "200.00");
        logger.info(MarkerManager.getMarker("EVENT"), msg);
        ThreadContext.clearMap();
        assertEquals(1, results.size());
        assertThat("Incorrect structured data: ", results.get(0), startsWith(
                "EVENT INFO Transfer [Audit@18060 Amount=\"200.00\" FromAccount=\"123457\" ToAccount=\"123456\"] Transfer Complete"));
    }

    @Test
    public void throwing() {
        logger.throwing(new IllegalArgumentException("Test Exception"));
        assertEquals(1, results.size());
        assertThat("Incorrect Throwing",
                results.get(0), startsWith("THROWING[ EXCEPTION ] ERROR Throwing java.lang.IllegalArgumentException: Test Exception"));
    }


    static class Response {
        private int status;
        private String message;

        public Response(final int status, final String message) {
            this.status = status;
            this.message = message;
        }

        public int getStatus() {
            return status;
        }

        public void setStatus(final int status) {
            this.status = status;
        }

        public String getMessage() {
            return message;
        }

        public void setMessage(final String message) {
            this.message = message;
        }
    }
}
=======
/*
 * Licensed to the Apache Software Foundation (ASF) under one or more
 * contributor license agreements. See the NOTICE file distributed with
 * this work for additional information regarding copyright ownership.
 * The ASF licenses this file to You under the Apache license, Version 2.0
 * (the "License"); you may not use this file except in compliance with
 * the License. You may obtain a copy of the License at
 *
 *      http://www.apache.org/licenses/LICENSE-2.0
 *
 * Unless required by applicable law or agreed to in writing, software
 * distributed under the License is distributed on an "AS IS" BASIS,
 * WITHOUT WARRANTIES OR CONDITIONS OF ANY KIND, either express or implied.
 * See the license for the specific language governing permissions and
 * limitations under the license.
 */
package org.apache.logging.log4j;

import org.apache.logging.log4j.message.EntryMessage;
import org.apache.logging.log4j.message.JsonMessage;
import org.apache.logging.log4j.message.Message;
import org.apache.logging.log4j.message.MessageFactory;
import org.apache.logging.log4j.message.ObjectMessage;
import org.apache.logging.log4j.message.ParameterizedMessageFactory;
import org.apache.logging.log4j.message.SimpleMessage;
import org.apache.logging.log4j.message.SimpleMessageFactory;
import org.apache.logging.log4j.message.StringFormatterMessageFactory;
import org.apache.logging.log4j.message.StructuredDataMessage;
import org.apache.logging.log4j.test.TestLogger;
import org.apache.logging.log4j.util.Strings;
import org.apache.logging.log4j.util.Supplier;
import org.junit.jupiter.api.BeforeEach;
import org.junit.jupiter.api.Test;
import org.junit.jupiter.api.parallel.ResourceLock;

import java.util.Date;
import java.util.List;
import java.util.Locale;
import java.util.Properties;

import static org.hamcrest.CoreMatchers.*;
import static org.hamcrest.MatcherAssert.assertThat;
import static org.junit.jupiter.api.Assertions.*;

@ResourceLock("log4j2.MarkerManager")
@ResourceLock("log4j2.TestLogger")
public class LoggerTest {

    private static class TestParameterizedMessageFactory {
        // empty
    }

    private static class TestStringFormatterMessageFactory {
        // empty
    }

    private final TestLogger logger = (TestLogger) LogManager.getLogger("LoggerTest");
    private final Marker marker = MarkerManager.getMarker("test");
    private final List<String> results = logger.getEntries();

    @Test
    public void builder() {
        logger.atDebug().withLocation().log("Hello");
        logger.atError().withMarker(marker).log("Hello {}", "John");
        logger.atWarn().withThrowable(new Throwable("This is a test")).log((Message) new SimpleMessage("Log4j rocks!"));
        assertEquals(3, results.size());
        assertThat("Incorrect message 1", results.get(0),
                equalTo(" DEBUG org.apache.logging.log4j/org.apache.logging.log4j.LoggerTest.builder(LoggerTest.java:63) Hello"));
        assertThat("Incorrect message 2", results.get(1), equalTo("test ERROR Hello John"));
        assertThat("Incorrect message 3", results.get(2),
                startsWith(" WARN Log4j rocks! java.lang.Throwable: This is a test"));
        assertThat("Throwable incorrect in message 3", results.get(2),
                containsString("at org.apache.logging.log4j/org.apache.logging.log4j.LoggerTest.builder(LoggerTest.java:65)"));
    }

    @Test
    public void basicFlow() {
        logger.traceEntry();
        logger.traceExit();
        assertEquals(2, results.size());
        assertThat("Incorrect Entry", results.get(0), equalTo("ENTER[ FLOW ] TRACE Enter"));
        assertThat("incorrect Exit", results.get(1), equalTo("EXIT[ FLOW ] TRACE Exit"));

    }

    @Test
    public void flowTracingMessage() {
        Properties props = new Properties();
        props.setProperty("foo", "bar");
        logger.traceEntry(new JsonMessage(props));
        final Response response = new Response(-1, "Generic error");
        logger.traceExit(new JsonMessage(response),  response);
        assertEquals(2, results.size());
        assertThat("Incorrect Entry", results.get(0), startsWith("ENTER[ FLOW ] TRACE Enter"));
        assertThat("Missing entry data", results.get(0), containsString("\"foo\":\"bar\""));
        assertThat("incorrect Exit", results.get(1), startsWith("EXIT[ FLOW ] TRACE Exit"));
        assertThat("Missing exit data", results.get(1), containsString("\"message\":\"Generic error\""));
    }

    @Test
    public void flowTracingString_ObjectArray1() {
        logger.traceEntry("doFoo(a={}, b={})", 1, 2);
        logger.traceExit("doFoo(a=1, b=2): {}", 3);
        assertEquals(2, results.size());
        assertThat("Incorrect Entry", results.get(0), startsWith("ENTER[ FLOW ] TRACE Enter"));
        assertThat("Missing entry data", results.get(0), containsString("doFoo(a=1, b=2)"));
        assertThat("Incorrect Exit", results.get(1), startsWith("EXIT[ FLOW ] TRACE Exit"));
        assertThat("Missing exit data", results.get(1), containsString("doFoo(a=1, b=2): 3"));
    }

    @Test
    public void flowTracingExitValueOnly() {
        logger.traceEntry("doFoo(a={}, b={})", 1, 2);
        logger.traceExit(3);
        assertEquals(2, results.size());
        assertThat("Incorrect Entry", results.get(0), startsWith("ENTER[ FLOW ] TRACE Enter"));
        assertThat("Missing entry data", results.get(0), containsString("doFoo(a=1, b=2)"));
        assertThat("Incorrect Exit", results.get(1), startsWith("EXIT[ FLOW ] TRACE Exit"));
        assertThat("Missing exit data", results.get(1), containsString("3"));
    }

    @Test
    public void flowTracingString_ObjectArray2() {
        final EntryMessage msg = logger.traceEntry("doFoo(a={}, b={})", 1, 2);
        logger.traceExit(msg, 3);
        assertEquals(2, results.size());
        assertThat("Incorrect Entry", results.get(0), startsWith("ENTER[ FLOW ] TRACE Enter"));
        assertThat("Missing entry data", results.get(0), containsString("doFoo(a=1, b=2)"));
        assertThat("Incorrect Exit", results.get(1), startsWith("EXIT[ FLOW ] TRACE Exit"));
        assertThat("Missing exit data", results.get(1), containsString("doFoo(a=1, b=2): 3"));
    }

    @Test
    public void flowTracingVoidReturn() {
        final EntryMessage msg = logger.traceEntry("doFoo(a={}, b={})", 1, 2);
        logger.traceExit(msg);
        assertEquals(2, results.size());
        assertThat("Incorrect Entry", results.get(0), startsWith("ENTER[ FLOW ] TRACE Enter"));
        assertThat("Missing entry data", results.get(0), containsString("doFoo(a=1, b=2)"));
        assertThat("Incorrect Exit", results.get(1), startsWith("EXIT[ FLOW ] TRACE Exit"));
        assertThat("Missing exit data", results.get(1), endsWith("doFoo(a=1, b=2)"));
    }

    @Test
    public void flowTracingNoExitArgs() {
        logger.traceEntry();
        logger.traceExit();
        assertEquals(2, results.size());
        assertThat("Incorrect Entry", results.get(0), startsWith("ENTER[ FLOW ] TRACE Enter"));
        assertThat("Incorrect Exit", results.get(1), startsWith("EXIT[ FLOW ] TRACE Exit"));
    }

    @Test
    public void flowTracingNoArgs() {
        final EntryMessage message = logger.traceEntry();
        logger.traceExit(message);
        assertEquals(2, results.size());
        assertThat("Incorrect Entry", results.get(0), startsWith("ENTER[ FLOW ] TRACE Enter"));
        assertThat("Incorrect Exit", results.get(1), startsWith("EXIT[ FLOW ] TRACE Exit"));
    }

    @Test
    public void flowTracingString_SupplierOfObjectMessages() {
        final EntryMessage msg = logger.traceEntry("doFoo(a={}, b={})", new Supplier<Message>() {
            @Override
            public Message get() {
                return new ObjectMessage(1);
            }
        }, new Supplier<Message>() {
            @Override
            public Message get() {
                return new ObjectMessage(2);
            }
        });
        logger.traceExit(msg, 3);
        assertEquals(2, results.size());
        assertThat("Incorrect Entry", results.get(0), startsWith("ENTER[ FLOW ] TRACE Enter"));
        assertThat("Missing entry data", results.get(0), containsString("doFoo(a=1, b=2)"));
        assertThat("Incorrect Exit", results.get(1), startsWith("EXIT[ FLOW ] TRACE Exit"));
        assertThat("Missing exit data", results.get(1), containsString("doFoo(a=1, b=2): 3"));
    }

    @Test
    public void flowTracingString_SupplierOfStrings() {
        final EntryMessage msg = logger.traceEntry("doFoo(a={}, b={})", new Supplier<String>() {
            @Override
            public String get() {
                return "1";
            }
        }, new Supplier<String>() {
            @Override
            public String get() {
                return "2";
            }
        });
        logger.traceExit(msg, 3);
        assertEquals(2, results.size());
        assertThat("Incorrect Entry", results.get(0), startsWith("ENTER[ FLOW ] TRACE Enter"));
        assertThat("Missing entry data", results.get(0), containsString("doFoo(a=1, b=2)"));
        assertThat("Incorrect Exit", results.get(1), startsWith("EXIT[ FLOW ] TRACE Exit"));
        assertThat("Missing exit data", results.get(1), containsString("doFoo(a=1, b=2): 3"));
    }

    @Test
    public void catching() {
        try {
            throw new NullPointerException();
        } catch (final Exception e) {
            logger.catching(e);
            assertEquals(1, results.size());
            assertThat("Incorrect Catching",
                    results.get(0), startsWith("CATCHING[ EXCEPTION ] ERROR Catching java.lang.NullPointerException"));
        }
    }

    @Test
    public void debug() {
        logger.debug("Debug message");
        assertEquals(1, results.size());
        assertTrue(results.get(0).startsWith(" DEBUG Debug message"), "Incorrect message");
    }

    @Test
    public void debugObject() {
        logger.debug(new Date());
        assertEquals(1, results.size());
        assertTrue(results.get(0).length() > 7, "Invalid length");
    }

    @Test
    public void debugWithParms() {
        logger.debug("Hello, {}", "World");
        assertEquals(1, results.size());
        assertTrue(results.get(0).startsWith(" DEBUG Hello, World"), "Incorrect substitution");
    }

    @Test
    public void debugWithParmsAndThrowable() {
        logger.debug("Hello, {}", "World", new RuntimeException("Test Exception"));
        assertEquals(1, results.size());
        assertTrue(
                results.get(0).startsWith(" DEBUG Hello, World java.lang.RuntimeException: Test Exception"),
                "Unexpected results: " + results.get(0));
    }

    @Test
    public void getFormatterLogger() {
        // The TestLogger logger was already created in an instance variable for this class.
        // The message factory is only used when the logger is created.
        final TestLogger testLogger = (TestLogger) LogManager.getFormatterLogger();
        final TestLogger altLogger = (TestLogger) LogManager.getFormatterLogger(getClass());
        assertEquals(testLogger.getName(), altLogger.getName());
        assertNotNull(testLogger);
        assertMessageFactoryInstanceOf(testLogger.getMessageFactory(), StringFormatterMessageFactory.class);
        assertEqualMessageFactory(StringFormatterMessageFactory.INSTANCE, testLogger);
        testLogger.debug("%,d", Integer.MAX_VALUE);
        assertEquals(1, testLogger.getEntries().size());
        assertEquals(String.format(" DEBUG %,d", Integer.MAX_VALUE), testLogger.getEntries().get(0));
    }

    @Test
    public void getFormatterLogger_Class() {
        // The TestLogger logger was already created in an instance variable for this class.
        // The message factory is only used when the logger is created.
        final TestLogger testLogger = (TestLogger) LogManager.getFormatterLogger(TestStringFormatterMessageFactory.class);
        assertNotNull(testLogger);
        assertMessageFactoryInstanceOf(testLogger.getMessageFactory(), StringFormatterMessageFactory.class);
        assertEqualMessageFactory(StringFormatterMessageFactory.INSTANCE, testLogger);
        testLogger.debug("%,d", Integer.MAX_VALUE);
        assertEquals(1, testLogger.getEntries().size());
        assertEquals(String.format(" DEBUG %,d", Integer.MAX_VALUE), testLogger.getEntries().get(0));
    }

    private static void assertMessageFactoryInstanceOf(MessageFactory factory, final Class<?> cls) {
        assertTrue(factory.getClass().isAssignableFrom(cls));
    }

    @Test
    public void getFormatterLogger_Object() {
        // The TestLogger logger was already created in an instance variable for this class.
        // The message factory is only used when the logger is created.
        final TestLogger testLogger = (TestLogger) LogManager.getFormatterLogger(new TestStringFormatterMessageFactory());
        assertNotNull(testLogger);
        assertMessageFactoryInstanceOf(testLogger.getMessageFactory(), StringFormatterMessageFactory.class);
        assertEqualMessageFactory(StringFormatterMessageFactory.INSTANCE, testLogger);
        testLogger.debug("%,d", Integer.MAX_VALUE);
        assertEquals(1, testLogger.getEntries().size());
        assertEquals(String.format(" DEBUG %,d", Integer.MAX_VALUE), testLogger.getEntries().get(0));
    }

    @Test
    public void getFormatterLogger_String() {
        final StringFormatterMessageFactory messageFactory = StringFormatterMessageFactory.INSTANCE;
        final TestLogger testLogger = (TestLogger) LogManager.getFormatterLogger("getLogger_String_StringFormatterMessageFactory");
        assertNotNull(testLogger);
        assertMessageFactoryInstanceOf(testLogger.getMessageFactory(), StringFormatterMessageFactory.class);
        assertEqualMessageFactory(messageFactory, testLogger);
        testLogger.debug("%,d", Integer.MAX_VALUE);
        assertEquals(1, testLogger.getEntries().size());
        assertEquals(String.format(" DEBUG %,d", Integer.MAX_VALUE), testLogger.getEntries().get(0));
    }

    @Test
    public void getLogger_Class_ParameterizedMessageFactory() {
        // The TestLogger logger was already created in an instance variable for this class.
        // The message factory is only used when the logger is created.
        final ParameterizedMessageFactory messageFactory = ParameterizedMessageFactory.INSTANCE;
        final TestLogger testLogger = (TestLogger) LogManager.getLogger(TestParameterizedMessageFactory.class,
                messageFactory);
        assertNotNull(testLogger);
        assertEqualMessageFactory(messageFactory, testLogger);
        testLogger.debug("{}", Integer.MAX_VALUE);
        assertEquals(1, testLogger.getEntries().size());
        assertEquals(" DEBUG " + Integer.MAX_VALUE, testLogger.getEntries().get(0));
    }

    @Test
    public void getLogger_Class_StringFormatterMessageFactory() {
        // The TestLogger logger was already created in an instance variable for this class.
        // The message factory is only used when the logger is created.
        final TestLogger testLogger = (TestLogger) LogManager.getLogger(TestStringFormatterMessageFactory.class,
                StringFormatterMessageFactory.INSTANCE);
        assertNotNull(testLogger);
        assertEqualMessageFactory(StringFormatterMessageFactory.INSTANCE, testLogger);
        testLogger.debug("%,d", Integer.MAX_VALUE);
        assertEquals(1, testLogger.getEntries().size());
        assertEquals(String.format(" DEBUG %,d", Integer.MAX_VALUE), testLogger.getEntries().get(0));
    }

    @Test
    public void getLogger_Object_ParameterizedMessageFactory() {
        // The TestLogger logger was already created in an instance variable for this class.
        // The message factory is only used when the logger is created.
        final ParameterizedMessageFactory messageFactory =  ParameterizedMessageFactory.INSTANCE;
        final TestLogger testLogger = (TestLogger) LogManager.getLogger(new TestParameterizedMessageFactory(),
                messageFactory);
        assertNotNull(testLogger);
        assertEqualMessageFactory(messageFactory, testLogger);
        testLogger.debug("{}", Integer.MAX_VALUE);
        assertEquals(1, testLogger.getEntries().size());
        assertEquals(" DEBUG " + Integer.MAX_VALUE, testLogger.getEntries().get(0));
    }

    private void assertEqualMessageFactory(final MessageFactory messageFactory, final TestLogger testLogger) {
        MessageFactory actual = testLogger.getMessageFactory();
        assertEquals(messageFactory, actual);
    }

    @Test
    public void getLogger_Object_StringFormatterMessageFactory() {
        // The TestLogger logger was already created in an instance variable for this class.
        // The message factory is only used when the logger is created.
        final StringFormatterMessageFactory messageFactory = StringFormatterMessageFactory.INSTANCE;
        final TestLogger testLogger = (TestLogger) LogManager.getLogger(new TestStringFormatterMessageFactory(),
                messageFactory);
        assertNotNull(testLogger);
        assertEqualMessageFactory(messageFactory, testLogger);
        testLogger.debug("%,d", Integer.MAX_VALUE);
        assertEquals(1, testLogger.getEntries().size());
        assertEquals(String.format(" DEBUG %,d", Integer.MAX_VALUE), testLogger.getEntries().get(0));
    }

    @Test
    public void getLogger_String_MessageFactoryMismatch() {
        final StringFormatterMessageFactory messageFactory = StringFormatterMessageFactory.INSTANCE;
        final TestLogger testLogger = (TestLogger) LogManager.getLogger("getLogger_String_MessageFactoryMismatch",
                messageFactory);
        assertNotNull(testLogger);
        assertEqualMessageFactory(messageFactory, testLogger);
        final TestLogger testLogger2 = (TestLogger) LogManager.getLogger("getLogger_String_MessageFactoryMismatch",
                ParameterizedMessageFactory.INSTANCE);
        assertNotNull(testLogger2);
        //TODO: How to test?
        //This test context always creates new loggers, other test context impls I tried fail other tests.
        //assertEquals(messageFactory, testLogger2.getMessageFactory());
        testLogger.debug("%,d", Integer.MAX_VALUE);
        assertEquals(1, testLogger.getEntries().size());
        assertEquals(String.format(" DEBUG %,d", Integer.MAX_VALUE), testLogger.getEntries().get(0));
    }

    @Test
    public void getLogger_String_ParameterizedMessageFactory() {
        final ParameterizedMessageFactory messageFactory =  ParameterizedMessageFactory.INSTANCE;
        final TestLogger testLogger = (TestLogger) LogManager.getLogger("getLogger_String_ParameterizedMessageFactory",
                messageFactory);
        assertNotNull(testLogger);
        assertEqualMessageFactory(messageFactory, testLogger);
        testLogger.debug("{}", Integer.MAX_VALUE);
        assertEquals(1, testLogger.getEntries().size());
        assertEquals(" DEBUG " + Integer.MAX_VALUE, testLogger.getEntries().get(0));
    }

    @Test
    public void getLogger_String_SimpleMessageFactory() {
        final SimpleMessageFactory messageFactory = SimpleMessageFactory.INSTANCE;
        final TestLogger testLogger = (TestLogger) LogManager.getLogger("getLogger_String_StringFormatterMessageFactory",
                messageFactory);
        assertNotNull(testLogger);
        assertEqualMessageFactory(messageFactory, testLogger);
        testLogger.debug("{} %,d {foo}", Integer.MAX_VALUE);
        assertEquals(1, testLogger.getEntries().size());
        assertEquals(" DEBUG {} %,d {foo}", testLogger.getEntries().get(0));
    }

    @Test
    public void getLogger_String_StringFormatterMessageFactory() {
        final StringFormatterMessageFactory messageFactory = StringFormatterMessageFactory.INSTANCE;
        final TestLogger testLogger = (TestLogger) LogManager.getLogger("getLogger_String_StringFormatterMessageFactory",
                messageFactory);
        assertNotNull(testLogger);
        assertEqualMessageFactory(messageFactory, testLogger);
        testLogger.debug("%,d", Integer.MAX_VALUE);
        assertEquals(1, testLogger.getEntries().size());
        assertEquals(String.format(" DEBUG %,d", Integer.MAX_VALUE), testLogger.getEntries().get(0));
    }

    @Test
    public void getLoggerByClass() {
        final Logger classLogger = LogManager.getLogger(LoggerTest.class);
        assertNotNull(classLogger);
    }

    @Test
    public void getLoggerByNullClass() {
        // Returns a SimpleLogger
        assertNotNull(LogManager.getLogger((Class<?>) null));
    }

    @Test
    public void getLoggerByNullObject() {
        // Returns a SimpleLogger
        assertNotNull(LogManager.getLogger((Object) null));
    }

    @Test
    public void getLoggerByNullString() {
        // Returns a SimpleLogger
        assertNotNull(LogManager.getLogger((String) null));
    }

    @Test
    public void getLoggerByObject() {
        final Logger classLogger = LogManager.getLogger(this);
        assertNotNull(classLogger);
        assertEquals(classLogger, LogManager.getLogger(LoggerTest.class));
    }

    @Test
    public void getRootLogger() {
        assertNotNull(LogManager.getRootLogger());
        assertNotNull(LogManager.getLogger(Strings.EMPTY));
        assertNotNull(LogManager.getLogger(LogManager.ROOT_LOGGER_NAME));
        assertEquals(LogManager.getRootLogger(), LogManager.getLogger(Strings.EMPTY));
        assertEquals(LogManager.getRootLogger(), LogManager.getLogger(LogManager.ROOT_LOGGER_NAME));
    }

    @Test
    public void isAllEnabled() {
        assertTrue(logger.isEnabled(Level.ALL), "Incorrect level");
    }

    @Test
    public void isDebugEnabled() {
        assertTrue(logger.isDebugEnabled(), "Incorrect level");
        assertTrue(logger.isEnabled(Level.DEBUG), "Incorrect level");
    }

    @Test
    public void isErrorEnabled() {
        assertTrue(logger.isErrorEnabled(), "Incorrect level");
        assertTrue(logger.isEnabled(Level.ERROR), "Incorrect level");
    }

    @Test
    public void isFatalEnabled() {
        assertTrue(logger.isFatalEnabled(), "Incorrect level");
        assertTrue(logger.isEnabled(Level.FATAL), "Incorrect level");
    }

    @Test
    public void isInfoEnabled() {
        assertTrue(logger.isInfoEnabled(), "Incorrect level");
        assertTrue(logger.isEnabled(Level.INFO), "Incorrect level");
    }

    @Test
    public void isOffEnabled() {
        assertTrue(logger.isEnabled(Level.OFF), "Incorrect level");
    }

    @Test
    public void isTraceEnabled() {
        assertTrue(logger.isTraceEnabled(), "Incorrect level");
        assertTrue(logger.isEnabled(Level.TRACE), "Incorrect level");
    }

    @Test
    public void isWarnEnabled() {
        assertTrue(logger.isWarnEnabled(), "Incorrect level");
        assertTrue(logger.isEnabled(Level.WARN), "Incorrect level");
    }

    @Test
    public void isAllEnabledWithMarker() {
        assertTrue(logger.isEnabled(Level.ALL, marker), "Incorrect level");
    }

    @Test
    public void isDebugEnabledWithMarker() {
        assertTrue(logger.isDebugEnabled(marker), "Incorrect level");
        assertTrue(logger.isEnabled(Level.DEBUG, marker), "Incorrect level");
    }

    @Test
    public void isErrorEnabledWithMarker() {
        assertTrue(logger.isErrorEnabled(marker), "Incorrect level");
        assertTrue(logger.isEnabled(Level.ERROR, marker), "Incorrect level");
    }

    @Test
    public void isFatalEnabledWithMarker() {
        assertTrue(logger.isFatalEnabled(marker), "Incorrect level");
        assertTrue(logger.isEnabled(Level.FATAL, marker), "Incorrect level");
    }

    @Test
    public void isInfoEnabledWithMarker() {
        assertTrue(logger.isInfoEnabled(marker), "Incorrect level");
        assertTrue(logger.isEnabled(Level.INFO, marker), "Incorrect level");
    }

    @Test
    public void isOffEnabledWithMarker() {
        assertTrue(logger.isEnabled(Level.OFF, marker), "Incorrect level");
    }

    @Test
    public void isTraceEnabledWithMarker() {
        assertTrue(logger.isTraceEnabled(marker), "Incorrect level");
        assertTrue(logger.isEnabled(Level.TRACE, marker), "Incorrect level");
    }

    @Test
    public void isWarnEnabledWithMarker() {
        assertTrue(logger.isWarnEnabled(marker), "Incorrect level");
        assertTrue(logger.isEnabled(Level.WARN, marker), "Incorrect level");
    }

    @Test
    public void mdc() {

        ThreadContext.put("TestYear", Integer.valueOf(2010).toString());
        logger.debug("Debug message");
        String testYear = ThreadContext.get("TestYear");
        assertNotNull(testYear, "Test Year is null");
        assertEquals("2010", testYear, "Incorrect test year: " + testYear);
        ThreadContext.clearMap();
        logger.debug("Debug message");
        assertEquals(2, results.size());
        System.out.println("Log line 1: " + results.get(0));
        System.out.println("log line 2: " + results.get(1));
        assertTrue(
                results.get(0).startsWith(" DEBUG Debug message {TestYear=2010}"), "Incorrect MDC: " + results.get(0));
        assertTrue(
                results.get(1).startsWith(" DEBUG Debug message"), "MDC not cleared?: " + results.get(1));
    }

    @Test
    public void printf() {
        logger.printf(Level.DEBUG, "Debug message %d", 1);
        logger.printf(Level.DEBUG, MarkerManager.getMarker("Test"), "Debug message %d", 2);
        assertEquals(2, results.size());
        assertThat("Incorrect message", results.get(0), startsWith(" DEBUG Debug message 1"));
        assertThat("Incorrect message", results.get(1), startsWith("Test DEBUG Debug message 2"));
    }

    @BeforeEach
    public void setup() {
        results.clear();
    }

    @Test
    public void structuredData() {
        ThreadContext.put("loginId", "JohnDoe");
        ThreadContext.put("ipAddress", "192.168.0.120");
        ThreadContext.put("locale", Locale.US.getDisplayName());
        final StructuredDataMessage msg = new StructuredDataMessage("Audit@18060", "Transfer Complete", "Transfer");
        msg.put("ToAccount", "123456");
        msg.put("FromAccount", "123457");
        msg.put("Amount", "200.00");
        logger.info(MarkerManager.getMarker("EVENT"), msg);
        ThreadContext.clearMap();
        assertEquals(1, results.size());
        assertThat("Incorrect structured data: ", results.get(0), startsWith(
                "EVENT INFO Transfer [Audit@18060 Amount=\"200.00\" FromAccount=\"123457\" ToAccount=\"123456\"] Transfer Complete"));
    }

    @Test
    public void throwing() {
        logger.throwing(new IllegalArgumentException("Test Exception"));
        assertEquals(1, results.size());
        assertThat("Incorrect Throwing",
                results.get(0), startsWith("THROWING[ EXCEPTION ] ERROR Throwing java.lang.IllegalArgumentException: Test Exception"));
    }


    private static class Response {
        int status;
        String message;

        public Response(final int status, final String message) {
            this.status = status;
            this.message = message;
        }

        public int getStatus() {
            return status;
        }

        public void setStatus(final int status) {
            this.status = status;
        }

        public String getMessage() {
            return message;
        }

        public void setMessage(final String message) {
            this.message = message;
        }
    }
}
>>>>>>> 79d668af
<|MERGE_RESOLUTION|>--- conflicted
+++ resolved
@@ -1,1266 +1,632 @@
-<<<<<<< HEAD
-/*
- * Licensed to the Apache Software Foundation (ASF) under one or more
- * contributor license agreements. See the NOTICE file distributed with
- * this work for additional information regarding copyright ownership.
- * The ASF licenses this file to You under the Apache license, Version 2.0
- * (the "License"); you may not use this file except in compliance with
- * the License. You may obtain a copy of the License at
- *
- *      http://www.apache.org/licenses/LICENSE-2.0
- *
- * Unless required by applicable law or agreed to in writing, software
- * distributed under the License is distributed on an "AS IS" BASIS,
- * WITHOUT WARRANTIES OR CONDITIONS OF ANY KIND, either express or implied.
- * See the license for the specific language governing permissions and
- * limitations under the license.
- */
-package org.apache.logging.log4j;
-
-import org.apache.logging.log4j.message.EntryMessage;
-import org.apache.logging.log4j.message.JsonMessage;
-import org.apache.logging.log4j.message.Message;
-import org.apache.logging.log4j.message.MessageFactory;
-import org.apache.logging.log4j.message.ObjectMessage;
-import org.apache.logging.log4j.message.ParameterizedMessageFactory;
-import org.apache.logging.log4j.message.SimpleMessage;
-import org.apache.logging.log4j.message.SimpleMessageFactory;
-import org.apache.logging.log4j.message.StringFormatterMessageFactory;
-import org.apache.logging.log4j.message.StructuredDataMessage;
-import org.apache.logging.log4j.util.Strings;
-import org.apache.logging.log4j.util.Supplier;
-import org.junit.jupiter.api.BeforeEach;
-import org.junit.jupiter.api.Test;
-import org.junit.jupiter.api.parallel.ResourceLock;
-
-import java.util.Date;
-import java.util.List;
-import java.util.Locale;
-import java.util.Properties;
-
-import static org.hamcrest.CoreMatchers.*;
-import static org.hamcrest.MatcherAssert.assertThat;
-import static org.junit.jupiter.api.Assertions.*;
-
-@ResourceLock("log4j2.MarkerManager")
-@ResourceLock("log4j2.TestLogger")
-public class LoggerTest {
-
-    private static class TestParameterizedMessageFactory {
-        // empty
-    }
-
-    private static class TestStringFormatterMessageFactory {
-        // empty
-    }
-
-    private final TestLogger logger = (TestLogger) LogManager.getLogger("LoggerTest");
-    private final Marker marker = MarkerManager.getMarker("test");
-    private final List<String> results = logger.getEntries();
-
-    @Test
-    public void builder() {
-        logger.atDebug().withLocation().log("Hello");
-        logger.atError().withMarker(marker).log("Hello {}", "John");
-        logger.atWarn().withThrowable(new Throwable("This is a test")).log((Message) new SimpleMessage("Log4j rocks!"));
-        assertEquals(3, results.size());
-        assertThat("Incorrect message 1", results.get(0),
-                equalTo(" DEBUG org.apache.logging.log4j.LoggerTest.builder(LoggerTest.java:62) Hello"));
-        assertThat("Incorrect message 2", results.get(1), equalTo("test ERROR Hello John"));
-        assertThat("Incorrect message 3", results.get(2),
-                startsWith(" WARN Log4j rocks! java.lang.Throwable: This is a test"));
-        assertThat("Throwable incorrect in message 3", results.get(2),
-                containsString("at org.apache.logging.log4j.LoggerTest.builder(LoggerTest.java:64)"));
-    }
-
-    @Test
-    public void basicFlow() {
-        logger.traceEntry();
-        logger.traceExit();
-        assertEquals(2, results.size());
-        assertThat("Incorrect Entry", results.get(0), equalTo("ENTER[ FLOW ] TRACE Enter"));
-        assertThat("incorrect Exit", results.get(1), equalTo("EXIT[ FLOW ] TRACE Exit"));
-
-    }
-
-    @Test
-    public void flowTracingMessage() {
-        Properties props = new Properties();
-        props.setProperty("foo", "bar");
-        logger.traceEntry(new JsonMessage(props));
-        final Response response = new Response(-1, "Generic error");
-        logger.traceExit(new JsonMessage(response),  response);
-        assertEquals(2, results.size());
-        assertThat("Incorrect Entry", results.get(0), startsWith("ENTER[ FLOW ] TRACE Enter"));
-        assertThat("Missing entry data", results.get(0), containsString("\"foo\":\"bar\""));
-        assertThat("incorrect Exit", results.get(1), startsWith("EXIT[ FLOW ] TRACE Exit"));
-        assertThat("Missing exit data", results.get(1), containsString("\"message\":\"Generic error\""));
-    }
-
-    @Test
-    public void flowTracingString_ObjectArray1() {
-        logger.traceEntry("doFoo(a={}, b={})", 1, 2);
-        logger.traceExit("doFoo(a=1, b=2): {}", 3);
-        assertEquals(2, results.size());
-        assertThat("Incorrect Entry", results.get(0), startsWith("ENTER[ FLOW ] TRACE Enter"));
-        assertThat("Missing entry data", results.get(0), containsString("doFoo(a=1, b=2)"));
-        assertThat("Incorrect Exit", results.get(1), startsWith("EXIT[ FLOW ] TRACE Exit"));
-        assertThat("Missing exit data", results.get(1), containsString("doFoo(a=1, b=2): 3"));
-    }
-
-    @Test
-    public void flowTracingExitValueOnly() {
-        logger.traceEntry("doFoo(a={}, b={})", 1, 2);
-        logger.traceExit(3);
-        assertEquals(2, results.size());
-        assertThat("Incorrect Entry", results.get(0), startsWith("ENTER[ FLOW ] TRACE Enter"));
-        assertThat("Missing entry data", results.get(0), containsString("doFoo(a=1, b=2)"));
-        assertThat("Incorrect Exit", results.get(1), startsWith("EXIT[ FLOW ] TRACE Exit"));
-        assertThat("Missing exit data", results.get(1), containsString("3"));
-    }
-
-    @Test
-    public void flowTracingString_ObjectArray2() {
-        final EntryMessage msg = logger.traceEntry("doFoo(a={}, b={})", 1, 2);
-        logger.traceExit(msg, 3);
-        assertEquals(2, results.size());
-        assertThat("Incorrect Entry", results.get(0), startsWith("ENTER[ FLOW ] TRACE Enter"));
-        assertThat("Missing entry data", results.get(0), containsString("doFoo(a=1, b=2)"));
-        assertThat("Incorrect Exit", results.get(1), startsWith("EXIT[ FLOW ] TRACE Exit"));
-        assertThat("Missing exit data", results.get(1), containsString("doFoo(a=1, b=2): 3"));
-    }
-
-    @Test
-    public void flowTracingVoidReturn() {
-        final EntryMessage msg = logger.traceEntry("doFoo(a={}, b={})", 1, 2);
-        logger.traceExit(msg);
-        assertEquals(2, results.size());
-        assertThat("Incorrect Entry", results.get(0), startsWith("ENTER[ FLOW ] TRACE Enter"));
-        assertThat("Missing entry data", results.get(0), containsString("doFoo(a=1, b=2)"));
-        assertThat("Incorrect Exit", results.get(1), startsWith("EXIT[ FLOW ] TRACE Exit"));
-        assertThat("Missing exit data", results.get(1), endsWith("doFoo(a=1, b=2)"));
-    }
-
-    @Test
-    public void flowTracingNoExitArgs() {
-        logger.traceEntry();
-        logger.traceExit();
-        assertEquals(2, results.size());
-        assertThat("Incorrect Entry", results.get(0), startsWith("ENTER[ FLOW ] TRACE Enter"));
-        assertThat("Incorrect Exit", results.get(1), startsWith("EXIT[ FLOW ] TRACE Exit"));
-    }
-
-    @Test
-    public void flowTracingNoArgs() {
-        final EntryMessage message = logger.traceEntry();
-        logger.traceExit(message);
-        assertEquals(2, results.size());
-        assertThat("Incorrect Entry", results.get(0), startsWith("ENTER[ FLOW ] TRACE Enter"));
-        assertThat("Incorrect Exit", results.get(1), startsWith("EXIT[ FLOW ] TRACE Exit"));
-    }
-
-    @Test
-    public void flowTracingString_SupplierOfObjectMessages() {
-        final EntryMessage msg = logger.traceEntry("doFoo(a={}, b={})", new Supplier<Message>() {
-            @Override
-            public Message get() {
-                return new ObjectMessage(1);
-            }
-        }, new Supplier<Message>() {
-            @Override
-            public Message get() {
-                return new ObjectMessage(2);
-            }
-        });
-        logger.traceExit(msg, 3);
-        assertEquals(2, results.size());
-        assertThat("Incorrect Entry", results.get(0), startsWith("ENTER[ FLOW ] TRACE Enter"));
-        assertThat("Missing entry data", results.get(0), containsString("doFoo(a=1, b=2)"));
-        assertThat("Incorrect Exit", results.get(1), startsWith("EXIT[ FLOW ] TRACE Exit"));
-        assertThat("Missing exit data", results.get(1), containsString("doFoo(a=1, b=2): 3"));
-    }
-
-    @Test
-    public void flowTracingString_SupplierOfStrings() {
-        final EntryMessage msg = logger.traceEntry("doFoo(a={}, b={})", new Supplier<String>() {
-            @Override
-            public String get() {
-                return "1";
-            }
-        }, new Supplier<String>() {
-            @Override
-            public String get() {
-                return "2";
-            }
-        });
-        logger.traceExit(msg, 3);
-        assertEquals(2, results.size());
-        assertThat("Incorrect Entry", results.get(0), startsWith("ENTER[ FLOW ] TRACE Enter"));
-        assertThat("Missing entry data", results.get(0), containsString("doFoo(a=1, b=2)"));
-        assertThat("Incorrect Exit", results.get(1), startsWith("EXIT[ FLOW ] TRACE Exit"));
-        assertThat("Missing exit data", results.get(1), containsString("doFoo(a=1, b=2): 3"));
-    }
-
-    @Test
-    public void catching() {
-        try {
-            throw new NullPointerException();
-        } catch (final Exception e) {
-            logger.catching(e);
-            assertEquals(1, results.size());
-            assertThat("Incorrect Catching",
-                    results.get(0), startsWith("CATCHING[ EXCEPTION ] ERROR Catching java.lang.NullPointerException"));
-        }
-    }
-
-    @Test
-    public void debug() {
-        logger.debug("Debug message");
-        assertEquals(1, results.size());
-        assertTrue(results.get(0).startsWith(" DEBUG Debug message"), "Incorrect message");
-    }
-
-    @Test
-    public void debugObject() {
-        logger.debug(new Date());
-        assertEquals(1, results.size());
-        assertTrue(results.get(0).length() > 7, "Invalid length");
-    }
-
-    @Test
-    public void debugWithParms() {
-        logger.debug("Hello, {}", "World");
-        assertEquals(1, results.size());
-        assertTrue(results.get(0).startsWith(" DEBUG Hello, World"), "Incorrect substitution");
-    }
-
-    @Test
-    public void debugWithParmsAndThrowable() {
-        logger.debug("Hello, {}", "World", new RuntimeException("Test Exception"));
-        assertEquals(1, results.size());
-        assertTrue(
-                results.get(0).startsWith(" DEBUG Hello, World java.lang.RuntimeException: Test Exception"),
-                "Unexpected results: " + results.get(0));
-    }
-
-    @Test
-    public void getFormatterLogger() {
-        // The TestLogger logger was already created in an instance variable for this class.
-        // The message factory is only used when the logger is created.
-        final TestLogger testLogger = (TestLogger) LogManager.getFormatterLogger();
-        final TestLogger altLogger = (TestLogger) LogManager.getFormatterLogger(getClass());
-        assertEquals(testLogger.getName(), altLogger.getName());
-        assertNotNull(testLogger);
-        assertMessageFactoryInstanceOf(testLogger.getMessageFactory(), StringFormatterMessageFactory.class);
-        assertEqualMessageFactory(StringFormatterMessageFactory.INSTANCE, testLogger);
-        testLogger.debug("%,d", Integer.MAX_VALUE);
-        assertEquals(1, testLogger.getEntries().size());
-        assertEquals(String.format(" DEBUG %,d", Integer.MAX_VALUE), testLogger.getEntries().get(0));
-    }
-
-    @Test
-    public void getFormatterLogger_Class() {
-        // The TestLogger logger was already created in an instance variable for this class.
-        // The message factory is only used when the logger is created.
-        final TestLogger testLogger = (TestLogger) LogManager.getFormatterLogger(TestStringFormatterMessageFactory.class);
-        assertNotNull(testLogger);
-        assertMessageFactoryInstanceOf(testLogger.getMessageFactory(), StringFormatterMessageFactory.class);
-        assertEqualMessageFactory(StringFormatterMessageFactory.INSTANCE, testLogger);
-        testLogger.debug("%,d", Integer.MAX_VALUE);
-        assertEquals(1, testLogger.getEntries().size());
-        assertEquals(String.format(" DEBUG %,d", Integer.MAX_VALUE), testLogger.getEntries().get(0));
-    }
-
-    private static void assertMessageFactoryInstanceOf(MessageFactory factory, final Class<?> cls) {
-        assertTrue(factory.getClass().isAssignableFrom(cls));
-    }
-
-    @Test
-    public void getFormatterLogger_Object() {
-        // The TestLogger logger was already created in an instance variable for this class.
-        // The message factory is only used when the logger is created.
-        final TestLogger testLogger = (TestLogger) LogManager.getFormatterLogger(new TestStringFormatterMessageFactory());
-        assertNotNull(testLogger);
-        assertMessageFactoryInstanceOf(testLogger.getMessageFactory(), StringFormatterMessageFactory.class);
-        assertEqualMessageFactory(StringFormatterMessageFactory.INSTANCE, testLogger);
-        testLogger.debug("%,d", Integer.MAX_VALUE);
-        assertEquals(1, testLogger.getEntries().size());
-        assertEquals(String.format(" DEBUG %,d", Integer.MAX_VALUE), testLogger.getEntries().get(0));
-    }
-
-    @Test
-    public void getFormatterLogger_String() {
-        final StringFormatterMessageFactory messageFactory = StringFormatterMessageFactory.INSTANCE;
-        final TestLogger testLogger = (TestLogger) LogManager.getFormatterLogger("getLogger_String_StringFormatterMessageFactory");
-        assertNotNull(testLogger);
-        assertMessageFactoryInstanceOf(testLogger.getMessageFactory(), StringFormatterMessageFactory.class);
-        assertEqualMessageFactory(messageFactory, testLogger);
-        testLogger.debug("%,d", Integer.MAX_VALUE);
-        assertEquals(1, testLogger.getEntries().size());
-        assertEquals(String.format(" DEBUG %,d", Integer.MAX_VALUE), testLogger.getEntries().get(0));
-    }
-
-    @Test
-    public void getLogger_Class_ParameterizedMessageFactory() {
-        // The TestLogger logger was already created in an instance variable for this class.
-        // The message factory is only used when the logger is created.
-        final ParameterizedMessageFactory messageFactory = ParameterizedMessageFactory.INSTANCE;
-        final TestLogger testLogger = (TestLogger) LogManager.getLogger(TestParameterizedMessageFactory.class,
-                messageFactory);
-        assertNotNull(testLogger);
-        assertEqualMessageFactory(messageFactory, testLogger);
-        testLogger.debug("{}", Integer.MAX_VALUE);
-        assertEquals(1, testLogger.getEntries().size());
-        assertEquals(" DEBUG " + Integer.MAX_VALUE, testLogger.getEntries().get(0));
-    }
-
-    @Test
-    public void getLogger_Class_StringFormatterMessageFactory() {
-        // The TestLogger logger was already created in an instance variable for this class.
-        // The message factory is only used when the logger is created.
-        final TestLogger testLogger = (TestLogger) LogManager.getLogger(TestStringFormatterMessageFactory.class,
-                StringFormatterMessageFactory.INSTANCE);
-        assertNotNull(testLogger);
-        assertEqualMessageFactory(StringFormatterMessageFactory.INSTANCE, testLogger);
-        testLogger.debug("%,d", Integer.MAX_VALUE);
-        assertEquals(1, testLogger.getEntries().size());
-        assertEquals(String.format(" DEBUG %,d", Integer.MAX_VALUE), testLogger.getEntries().get(0));
-    }
-
-    @Test
-    public void getLogger_Object_ParameterizedMessageFactory() {
-        // The TestLogger logger was already created in an instance variable for this class.
-        // The message factory is only used when the logger is created.
-        final ParameterizedMessageFactory messageFactory =  ParameterizedMessageFactory.INSTANCE;
-        final TestLogger testLogger = (TestLogger) LogManager.getLogger(new TestParameterizedMessageFactory(),
-                messageFactory);
-        assertNotNull(testLogger);
-        assertEqualMessageFactory(messageFactory, testLogger);
-        testLogger.debug("{}", Integer.MAX_VALUE);
-        assertEquals(1, testLogger.getEntries().size());
-        assertEquals(" DEBUG " + Integer.MAX_VALUE, testLogger.getEntries().get(0));
-    }
-
-    private void assertEqualMessageFactory(final MessageFactory messageFactory, final TestLogger testLogger) {
-        MessageFactory actual = testLogger.getMessageFactory();
-        assertEquals(messageFactory, actual);
-    }
-
-    @Test
-    public void getLogger_Object_StringFormatterMessageFactory() {
-        // The TestLogger logger was already created in an instance variable for this class.
-        // The message factory is only used when the logger is created.
-        final StringFormatterMessageFactory messageFactory = StringFormatterMessageFactory.INSTANCE;
-        final TestLogger testLogger = (TestLogger) LogManager.getLogger(new TestStringFormatterMessageFactory(),
-                messageFactory);
-        assertNotNull(testLogger);
-        assertEqualMessageFactory(messageFactory, testLogger);
-        testLogger.debug("%,d", Integer.MAX_VALUE);
-        assertEquals(1, testLogger.getEntries().size());
-        assertEquals(String.format(" DEBUG %,d", Integer.MAX_VALUE), testLogger.getEntries().get(0));
-    }
-
-    @Test
-    public void getLogger_String_MessageFactoryMismatch() {
-        final StringFormatterMessageFactory messageFactory = StringFormatterMessageFactory.INSTANCE;
-        final TestLogger testLogger = (TestLogger) LogManager.getLogger("getLogger_String_MessageFactoryMismatch",
-                messageFactory);
-        assertNotNull(testLogger);
-        assertEqualMessageFactory(messageFactory, testLogger);
-        final TestLogger testLogger2 = (TestLogger) LogManager.getLogger("getLogger_String_MessageFactoryMismatch",
-                ParameterizedMessageFactory.INSTANCE);
-        assertNotNull(testLogger2);
-        //TODO: How to test?
-        //This test context always creates new loggers, other test context impls I tried fail other tests.
-        //assertEquals(messageFactory, testLogger2.getMessageFactory());
-        testLogger.debug("%,d", Integer.MAX_VALUE);
-        assertEquals(1, testLogger.getEntries().size());
-        assertEquals(String.format(" DEBUG %,d", Integer.MAX_VALUE), testLogger.getEntries().get(0));
-    }
-
-    @Test
-    public void getLogger_String_ParameterizedMessageFactory() {
-        final ParameterizedMessageFactory messageFactory =  ParameterizedMessageFactory.INSTANCE;
-        final TestLogger testLogger = (TestLogger) LogManager.getLogger("getLogger_String_ParameterizedMessageFactory",
-                messageFactory);
-        assertNotNull(testLogger);
-        assertEqualMessageFactory(messageFactory, testLogger);
-        testLogger.debug("{}", Integer.MAX_VALUE);
-        assertEquals(1, testLogger.getEntries().size());
-        assertEquals(" DEBUG " + Integer.MAX_VALUE, testLogger.getEntries().get(0));
-    }
-
-    @Test
-    public void getLogger_String_SimpleMessageFactory() {
-        final SimpleMessageFactory messageFactory = SimpleMessageFactory.INSTANCE;
-        final TestLogger testLogger = (TestLogger) LogManager.getLogger("getLogger_String_StringFormatterMessageFactory",
-                messageFactory);
-        assertNotNull(testLogger);
-        assertEqualMessageFactory(messageFactory, testLogger);
-        testLogger.debug("{} %,d {foo}", Integer.MAX_VALUE);
-        assertEquals(1, testLogger.getEntries().size());
-        assertEquals(" DEBUG {} %,d {foo}", testLogger.getEntries().get(0));
-    }
-
-    @Test
-    public void getLogger_String_StringFormatterMessageFactory() {
-        final StringFormatterMessageFactory messageFactory = StringFormatterMessageFactory.INSTANCE;
-        final TestLogger testLogger = (TestLogger) LogManager.getLogger("getLogger_String_StringFormatterMessageFactory",
-                messageFactory);
-        assertNotNull(testLogger);
-        assertEqualMessageFactory(messageFactory, testLogger);
-        testLogger.debug("%,d", Integer.MAX_VALUE);
-        assertEquals(1, testLogger.getEntries().size());
-        assertEquals(String.format(" DEBUG %,d", Integer.MAX_VALUE), testLogger.getEntries().get(0));
-    }
-
-    @Test
-    public void getLoggerByClass() {
-        final Logger classLogger = LogManager.getLogger(LoggerTest.class);
-        assertNotNull(classLogger);
-    }
-
-    @Test
-    public void getLoggerByNullClass() {
-        // Returns a SimpleLogger
-        assertNotNull(LogManager.getLogger((Class<?>) null));
-    }
-
-    @Test
-    public void getLoggerByNullObject() {
-        // Returns a SimpleLogger
-        assertNotNull(LogManager.getLogger((Object) null));
-    }
-
-    @Test
-    public void getLoggerByNullString() {
-        // Returns a SimpleLogger
-        assertNotNull(LogManager.getLogger((String) null));
-    }
-
-    @Test
-    public void getLoggerByObject() {
-        final Logger classLogger = LogManager.getLogger(this);
-        assertNotNull(classLogger);
-        assertEquals(classLogger, LogManager.getLogger(LoggerTest.class));
-    }
-
-    @Test
-    public void getRootLogger() {
-        assertNotNull(LogManager.getRootLogger());
-        assertNotNull(LogManager.getLogger(Strings.EMPTY));
-        assertNotNull(LogManager.getLogger(LogManager.ROOT_LOGGER_NAME));
-        assertEquals(LogManager.getRootLogger(), LogManager.getLogger(Strings.EMPTY));
-        assertEquals(LogManager.getRootLogger(), LogManager.getLogger(LogManager.ROOT_LOGGER_NAME));
-    }
-
-    @Test
-    public void isAllEnabled() {
-        assertTrue(logger.isEnabled(Level.ALL), "Incorrect level");
-    }
-
-    @Test
-    public void isDebugEnabled() {
-        assertTrue(logger.isDebugEnabled(), "Incorrect level");
-        assertTrue(logger.isEnabled(Level.DEBUG), "Incorrect level");
-    }
-
-    @Test
-    public void isErrorEnabled() {
-        assertTrue(logger.isErrorEnabled(), "Incorrect level");
-        assertTrue(logger.isEnabled(Level.ERROR), "Incorrect level");
-    }
-
-    @Test
-    public void isFatalEnabled() {
-        assertTrue(logger.isFatalEnabled(), "Incorrect level");
-        assertTrue(logger.isEnabled(Level.FATAL), "Incorrect level");
-    }
-
-    @Test
-    public void isInfoEnabled() {
-        assertTrue(logger.isInfoEnabled(), "Incorrect level");
-        assertTrue(logger.isEnabled(Level.INFO), "Incorrect level");
-    }
-
-    @Test
-    public void isOffEnabled() {
-        assertTrue(logger.isEnabled(Level.OFF), "Incorrect level");
-    }
-
-    @Test
-    public void isTraceEnabled() {
-        assertTrue(logger.isTraceEnabled(), "Incorrect level");
-        assertTrue(logger.isEnabled(Level.TRACE), "Incorrect level");
-    }
-
-    @Test
-    public void isWarnEnabled() {
-        assertTrue(logger.isWarnEnabled(), "Incorrect level");
-        assertTrue(logger.isEnabled(Level.WARN), "Incorrect level");
-    }
-
-    @Test
-    public void isAllEnabledWithMarker() {
-        assertTrue(logger.isEnabled(Level.ALL, marker), "Incorrect level");
-    }
-
-    @Test
-    public void isDebugEnabledWithMarker() {
-        assertTrue(logger.isDebugEnabled(marker), "Incorrect level");
-        assertTrue(logger.isEnabled(Level.DEBUG, marker), "Incorrect level");
-    }
-
-    @Test
-    public void isErrorEnabledWithMarker() {
-        assertTrue(logger.isErrorEnabled(marker), "Incorrect level");
-        assertTrue(logger.isEnabled(Level.ERROR, marker), "Incorrect level");
-    }
-
-    @Test
-    public void isFatalEnabledWithMarker() {
-        assertTrue(logger.isFatalEnabled(marker), "Incorrect level");
-        assertTrue(logger.isEnabled(Level.FATAL, marker), "Incorrect level");
-    }
-
-    @Test
-    public void isInfoEnabledWithMarker() {
-        assertTrue(logger.isInfoEnabled(marker), "Incorrect level");
-        assertTrue(logger.isEnabled(Level.INFO, marker), "Incorrect level");
-    }
-
-    @Test
-    public void isOffEnabledWithMarker() {
-        assertTrue(logger.isEnabled(Level.OFF, marker), "Incorrect level");
-    }
-
-    @Test
-    public void isTraceEnabledWithMarker() {
-        assertTrue(logger.isTraceEnabled(marker), "Incorrect level");
-        assertTrue(logger.isEnabled(Level.TRACE, marker), "Incorrect level");
-    }
-
-    @Test
-    public void isWarnEnabledWithMarker() {
-        assertTrue(logger.isWarnEnabled(marker), "Incorrect level");
-        assertTrue(logger.isEnabled(Level.WARN, marker), "Incorrect level");
-    }
-
-    @Test
-    public void mdc() {
-
-        ThreadContext.put("TestYear", Integer.valueOf(2010).toString());
-        logger.debug("Debug message");
-        String testYear = ThreadContext.get("TestYear");
-        assertNotNull(testYear, "Test Year is null");
-        assertEquals("2010", testYear, "Incorrect test year: " + testYear);
-        ThreadContext.clearMap();
-        logger.debug("Debug message");
-        assertEquals(2, results.size());
-        System.out.println("Log line 1: " + results.get(0));
-        System.out.println("log line 2: " + results.get(1));
-        assertTrue(
-                results.get(0).startsWith(" DEBUG Debug message {TestYear=2010}"), "Incorrect MDC: " + results.get(0));
-        assertTrue(
-                results.get(1).startsWith(" DEBUG Debug message"), "MDC not cleared?: " + results.get(1));
-    }
-
-    @Test
-    public void printf() {
-        logger.printf(Level.DEBUG, "Debug message %d", 1);
-        logger.printf(Level.DEBUG, MarkerManager.getMarker("Test"), "Debug message %d", 2);
-        assertEquals(2, results.size());
-        assertThat("Incorrect message", results.get(0), startsWith(" DEBUG Debug message 1"));
-        assertThat("Incorrect message", results.get(1), startsWith("Test DEBUG Debug message 2"));
-    }
-
-    @BeforeEach
-    public void setup() {
-        results.clear();
-    }
-
-    @Test
-    public void structuredData() {
-        ThreadContext.put("loginId", "JohnDoe");
-        ThreadContext.put("ipAddress", "192.168.0.120");
-        ThreadContext.put("locale", Locale.US.getDisplayName());
-        final StructuredDataMessage msg = new StructuredDataMessage("Audit@18060", "Transfer Complete", "Transfer");
-        msg.put("ToAccount", "123456");
-        msg.put("FromAccount", "123457");
-        msg.put("Amount", "200.00");
-        logger.info(MarkerManager.getMarker("EVENT"), msg);
-        ThreadContext.clearMap();
-        assertEquals(1, results.size());
-        assertThat("Incorrect structured data: ", results.get(0), startsWith(
-                "EVENT INFO Transfer [Audit@18060 Amount=\"200.00\" FromAccount=\"123457\" ToAccount=\"123456\"] Transfer Complete"));
-    }
-
-    @Test
-    public void throwing() {
-        logger.throwing(new IllegalArgumentException("Test Exception"));
-        assertEquals(1, results.size());
-        assertThat("Incorrect Throwing",
-                results.get(0), startsWith("THROWING[ EXCEPTION ] ERROR Throwing java.lang.IllegalArgumentException: Test Exception"));
-    }
-
-
-    static class Response {
-        private int status;
-        private String message;
-
-        public Response(final int status, final String message) {
-            this.status = status;
-            this.message = message;
-        }
-
-        public int getStatus() {
-            return status;
-        }
-
-        public void setStatus(final int status) {
-            this.status = status;
-        }
-
-        public String getMessage() {
-            return message;
-        }
-
-        public void setMessage(final String message) {
-            this.message = message;
-        }
-    }
-}
-=======
-/*
- * Licensed to the Apache Software Foundation (ASF) under one or more
- * contributor license agreements. See the NOTICE file distributed with
- * this work for additional information regarding copyright ownership.
- * The ASF licenses this file to You under the Apache license, Version 2.0
- * (the "License"); you may not use this file except in compliance with
- * the License. You may obtain a copy of the License at
- *
- *      http://www.apache.org/licenses/LICENSE-2.0
- *
- * Unless required by applicable law or agreed to in writing, software
- * distributed under the License is distributed on an "AS IS" BASIS,
- * WITHOUT WARRANTIES OR CONDITIONS OF ANY KIND, either express or implied.
- * See the license for the specific language governing permissions and
- * limitations under the license.
- */
-package org.apache.logging.log4j;
-
-import org.apache.logging.log4j.message.EntryMessage;
-import org.apache.logging.log4j.message.JsonMessage;
-import org.apache.logging.log4j.message.Message;
-import org.apache.logging.log4j.message.MessageFactory;
-import org.apache.logging.log4j.message.ObjectMessage;
-import org.apache.logging.log4j.message.ParameterizedMessageFactory;
-import org.apache.logging.log4j.message.SimpleMessage;
-import org.apache.logging.log4j.message.SimpleMessageFactory;
-import org.apache.logging.log4j.message.StringFormatterMessageFactory;
-import org.apache.logging.log4j.message.StructuredDataMessage;
-import org.apache.logging.log4j.test.TestLogger;
-import org.apache.logging.log4j.util.Strings;
-import org.apache.logging.log4j.util.Supplier;
-import org.junit.jupiter.api.BeforeEach;
-import org.junit.jupiter.api.Test;
-import org.junit.jupiter.api.parallel.ResourceLock;
-
-import java.util.Date;
-import java.util.List;
-import java.util.Locale;
-import java.util.Properties;
-
-import static org.hamcrest.CoreMatchers.*;
-import static org.hamcrest.MatcherAssert.assertThat;
-import static org.junit.jupiter.api.Assertions.*;
-
-@ResourceLock("log4j2.MarkerManager")
-@ResourceLock("log4j2.TestLogger")
-public class LoggerTest {
-
-    private static class TestParameterizedMessageFactory {
-        // empty
-    }
-
-    private static class TestStringFormatterMessageFactory {
-        // empty
-    }
-
-    private final TestLogger logger = (TestLogger) LogManager.getLogger("LoggerTest");
-    private final Marker marker = MarkerManager.getMarker("test");
-    private final List<String> results = logger.getEntries();
-
-    @Test
-    public void builder() {
-        logger.atDebug().withLocation().log("Hello");
-        logger.atError().withMarker(marker).log("Hello {}", "John");
-        logger.atWarn().withThrowable(new Throwable("This is a test")).log((Message) new SimpleMessage("Log4j rocks!"));
-        assertEquals(3, results.size());
-        assertThat("Incorrect message 1", results.get(0),
-                equalTo(" DEBUG org.apache.logging.log4j/org.apache.logging.log4j.LoggerTest.builder(LoggerTest.java:63) Hello"));
-        assertThat("Incorrect message 2", results.get(1), equalTo("test ERROR Hello John"));
-        assertThat("Incorrect message 3", results.get(2),
-                startsWith(" WARN Log4j rocks! java.lang.Throwable: This is a test"));
-        assertThat("Throwable incorrect in message 3", results.get(2),
-                containsString("at org.apache.logging.log4j/org.apache.logging.log4j.LoggerTest.builder(LoggerTest.java:65)"));
-    }
-
-    @Test
-    public void basicFlow() {
-        logger.traceEntry();
-        logger.traceExit();
-        assertEquals(2, results.size());
-        assertThat("Incorrect Entry", results.get(0), equalTo("ENTER[ FLOW ] TRACE Enter"));
-        assertThat("incorrect Exit", results.get(1), equalTo("EXIT[ FLOW ] TRACE Exit"));
-
-    }
-
-    @Test
-    public void flowTracingMessage() {
-        Properties props = new Properties();
-        props.setProperty("foo", "bar");
-        logger.traceEntry(new JsonMessage(props));
-        final Response response = new Response(-1, "Generic error");
-        logger.traceExit(new JsonMessage(response),  response);
-        assertEquals(2, results.size());
-        assertThat("Incorrect Entry", results.get(0), startsWith("ENTER[ FLOW ] TRACE Enter"));
-        assertThat("Missing entry data", results.get(0), containsString("\"foo\":\"bar\""));
-        assertThat("incorrect Exit", results.get(1), startsWith("EXIT[ FLOW ] TRACE Exit"));
-        assertThat("Missing exit data", results.get(1), containsString("\"message\":\"Generic error\""));
-    }
-
-    @Test
-    public void flowTracingString_ObjectArray1() {
-        logger.traceEntry("doFoo(a={}, b={})", 1, 2);
-        logger.traceExit("doFoo(a=1, b=2): {}", 3);
-        assertEquals(2, results.size());
-        assertThat("Incorrect Entry", results.get(0), startsWith("ENTER[ FLOW ] TRACE Enter"));
-        assertThat("Missing entry data", results.get(0), containsString("doFoo(a=1, b=2)"));
-        assertThat("Incorrect Exit", results.get(1), startsWith("EXIT[ FLOW ] TRACE Exit"));
-        assertThat("Missing exit data", results.get(1), containsString("doFoo(a=1, b=2): 3"));
-    }
-
-    @Test
-    public void flowTracingExitValueOnly() {
-        logger.traceEntry("doFoo(a={}, b={})", 1, 2);
-        logger.traceExit(3);
-        assertEquals(2, results.size());
-        assertThat("Incorrect Entry", results.get(0), startsWith("ENTER[ FLOW ] TRACE Enter"));
-        assertThat("Missing entry data", results.get(0), containsString("doFoo(a=1, b=2)"));
-        assertThat("Incorrect Exit", results.get(1), startsWith("EXIT[ FLOW ] TRACE Exit"));
-        assertThat("Missing exit data", results.get(1), containsString("3"));
-    }
-
-    @Test
-    public void flowTracingString_ObjectArray2() {
-        final EntryMessage msg = logger.traceEntry("doFoo(a={}, b={})", 1, 2);
-        logger.traceExit(msg, 3);
-        assertEquals(2, results.size());
-        assertThat("Incorrect Entry", results.get(0), startsWith("ENTER[ FLOW ] TRACE Enter"));
-        assertThat("Missing entry data", results.get(0), containsString("doFoo(a=1, b=2)"));
-        assertThat("Incorrect Exit", results.get(1), startsWith("EXIT[ FLOW ] TRACE Exit"));
-        assertThat("Missing exit data", results.get(1), containsString("doFoo(a=1, b=2): 3"));
-    }
-
-    @Test
-    public void flowTracingVoidReturn() {
-        final EntryMessage msg = logger.traceEntry("doFoo(a={}, b={})", 1, 2);
-        logger.traceExit(msg);
-        assertEquals(2, results.size());
-        assertThat("Incorrect Entry", results.get(0), startsWith("ENTER[ FLOW ] TRACE Enter"));
-        assertThat("Missing entry data", results.get(0), containsString("doFoo(a=1, b=2)"));
-        assertThat("Incorrect Exit", results.get(1), startsWith("EXIT[ FLOW ] TRACE Exit"));
-        assertThat("Missing exit data", results.get(1), endsWith("doFoo(a=1, b=2)"));
-    }
-
-    @Test
-    public void flowTracingNoExitArgs() {
-        logger.traceEntry();
-        logger.traceExit();
-        assertEquals(2, results.size());
-        assertThat("Incorrect Entry", results.get(0), startsWith("ENTER[ FLOW ] TRACE Enter"));
-        assertThat("Incorrect Exit", results.get(1), startsWith("EXIT[ FLOW ] TRACE Exit"));
-    }
-
-    @Test
-    public void flowTracingNoArgs() {
-        final EntryMessage message = logger.traceEntry();
-        logger.traceExit(message);
-        assertEquals(2, results.size());
-        assertThat("Incorrect Entry", results.get(0), startsWith("ENTER[ FLOW ] TRACE Enter"));
-        assertThat("Incorrect Exit", results.get(1), startsWith("EXIT[ FLOW ] TRACE Exit"));
-    }
-
-    @Test
-    public void flowTracingString_SupplierOfObjectMessages() {
-        final EntryMessage msg = logger.traceEntry("doFoo(a={}, b={})", new Supplier<Message>() {
-            @Override
-            public Message get() {
-                return new ObjectMessage(1);
-            }
-        }, new Supplier<Message>() {
-            @Override
-            public Message get() {
-                return new ObjectMessage(2);
-            }
-        });
-        logger.traceExit(msg, 3);
-        assertEquals(2, results.size());
-        assertThat("Incorrect Entry", results.get(0), startsWith("ENTER[ FLOW ] TRACE Enter"));
-        assertThat("Missing entry data", results.get(0), containsString("doFoo(a=1, b=2)"));
-        assertThat("Incorrect Exit", results.get(1), startsWith("EXIT[ FLOW ] TRACE Exit"));
-        assertThat("Missing exit data", results.get(1), containsString("doFoo(a=1, b=2): 3"));
-    }
-
-    @Test
-    public void flowTracingString_SupplierOfStrings() {
-        final EntryMessage msg = logger.traceEntry("doFoo(a={}, b={})", new Supplier<String>() {
-            @Override
-            public String get() {
-                return "1";
-            }
-        }, new Supplier<String>() {
-            @Override
-            public String get() {
-                return "2";
-            }
-        });
-        logger.traceExit(msg, 3);
-        assertEquals(2, results.size());
-        assertThat("Incorrect Entry", results.get(0), startsWith("ENTER[ FLOW ] TRACE Enter"));
-        assertThat("Missing entry data", results.get(0), containsString("doFoo(a=1, b=2)"));
-        assertThat("Incorrect Exit", results.get(1), startsWith("EXIT[ FLOW ] TRACE Exit"));
-        assertThat("Missing exit data", results.get(1), containsString("doFoo(a=1, b=2): 3"));
-    }
-
-    @Test
-    public void catching() {
-        try {
-            throw new NullPointerException();
-        } catch (final Exception e) {
-            logger.catching(e);
-            assertEquals(1, results.size());
-            assertThat("Incorrect Catching",
-                    results.get(0), startsWith("CATCHING[ EXCEPTION ] ERROR Catching java.lang.NullPointerException"));
-        }
-    }
-
-    @Test
-    public void debug() {
-        logger.debug("Debug message");
-        assertEquals(1, results.size());
-        assertTrue(results.get(0).startsWith(" DEBUG Debug message"), "Incorrect message");
-    }
-
-    @Test
-    public void debugObject() {
-        logger.debug(new Date());
-        assertEquals(1, results.size());
-        assertTrue(results.get(0).length() > 7, "Invalid length");
-    }
-
-    @Test
-    public void debugWithParms() {
-        logger.debug("Hello, {}", "World");
-        assertEquals(1, results.size());
-        assertTrue(results.get(0).startsWith(" DEBUG Hello, World"), "Incorrect substitution");
-    }
-
-    @Test
-    public void debugWithParmsAndThrowable() {
-        logger.debug("Hello, {}", "World", new RuntimeException("Test Exception"));
-        assertEquals(1, results.size());
-        assertTrue(
-                results.get(0).startsWith(" DEBUG Hello, World java.lang.RuntimeException: Test Exception"),
-                "Unexpected results: " + results.get(0));
-    }
-
-    @Test
-    public void getFormatterLogger() {
-        // The TestLogger logger was already created in an instance variable for this class.
-        // The message factory is only used when the logger is created.
-        final TestLogger testLogger = (TestLogger) LogManager.getFormatterLogger();
-        final TestLogger altLogger = (TestLogger) LogManager.getFormatterLogger(getClass());
-        assertEquals(testLogger.getName(), altLogger.getName());
-        assertNotNull(testLogger);
-        assertMessageFactoryInstanceOf(testLogger.getMessageFactory(), StringFormatterMessageFactory.class);
-        assertEqualMessageFactory(StringFormatterMessageFactory.INSTANCE, testLogger);
-        testLogger.debug("%,d", Integer.MAX_VALUE);
-        assertEquals(1, testLogger.getEntries().size());
-        assertEquals(String.format(" DEBUG %,d", Integer.MAX_VALUE), testLogger.getEntries().get(0));
-    }
-
-    @Test
-    public void getFormatterLogger_Class() {
-        // The TestLogger logger was already created in an instance variable for this class.
-        // The message factory is only used when the logger is created.
-        final TestLogger testLogger = (TestLogger) LogManager.getFormatterLogger(TestStringFormatterMessageFactory.class);
-        assertNotNull(testLogger);
-        assertMessageFactoryInstanceOf(testLogger.getMessageFactory(), StringFormatterMessageFactory.class);
-        assertEqualMessageFactory(StringFormatterMessageFactory.INSTANCE, testLogger);
-        testLogger.debug("%,d", Integer.MAX_VALUE);
-        assertEquals(1, testLogger.getEntries().size());
-        assertEquals(String.format(" DEBUG %,d", Integer.MAX_VALUE), testLogger.getEntries().get(0));
-    }
-
-    private static void assertMessageFactoryInstanceOf(MessageFactory factory, final Class<?> cls) {
-        assertTrue(factory.getClass().isAssignableFrom(cls));
-    }
-
-    @Test
-    public void getFormatterLogger_Object() {
-        // The TestLogger logger was already created in an instance variable for this class.
-        // The message factory is only used when the logger is created.
-        final TestLogger testLogger = (TestLogger) LogManager.getFormatterLogger(new TestStringFormatterMessageFactory());
-        assertNotNull(testLogger);
-        assertMessageFactoryInstanceOf(testLogger.getMessageFactory(), StringFormatterMessageFactory.class);
-        assertEqualMessageFactory(StringFormatterMessageFactory.INSTANCE, testLogger);
-        testLogger.debug("%,d", Integer.MAX_VALUE);
-        assertEquals(1, testLogger.getEntries().size());
-        assertEquals(String.format(" DEBUG %,d", Integer.MAX_VALUE), testLogger.getEntries().get(0));
-    }
-
-    @Test
-    public void getFormatterLogger_String() {
-        final StringFormatterMessageFactory messageFactory = StringFormatterMessageFactory.INSTANCE;
-        final TestLogger testLogger = (TestLogger) LogManager.getFormatterLogger("getLogger_String_StringFormatterMessageFactory");
-        assertNotNull(testLogger);
-        assertMessageFactoryInstanceOf(testLogger.getMessageFactory(), StringFormatterMessageFactory.class);
-        assertEqualMessageFactory(messageFactory, testLogger);
-        testLogger.debug("%,d", Integer.MAX_VALUE);
-        assertEquals(1, testLogger.getEntries().size());
-        assertEquals(String.format(" DEBUG %,d", Integer.MAX_VALUE), testLogger.getEntries().get(0));
-    }
-
-    @Test
-    public void getLogger_Class_ParameterizedMessageFactory() {
-        // The TestLogger logger was already created in an instance variable for this class.
-        // The message factory is only used when the logger is created.
-        final ParameterizedMessageFactory messageFactory = ParameterizedMessageFactory.INSTANCE;
-        final TestLogger testLogger = (TestLogger) LogManager.getLogger(TestParameterizedMessageFactory.class,
-                messageFactory);
-        assertNotNull(testLogger);
-        assertEqualMessageFactory(messageFactory, testLogger);
-        testLogger.debug("{}", Integer.MAX_VALUE);
-        assertEquals(1, testLogger.getEntries().size());
-        assertEquals(" DEBUG " + Integer.MAX_VALUE, testLogger.getEntries().get(0));
-    }
-
-    @Test
-    public void getLogger_Class_StringFormatterMessageFactory() {
-        // The TestLogger logger was already created in an instance variable for this class.
-        // The message factory is only used when the logger is created.
-        final TestLogger testLogger = (TestLogger) LogManager.getLogger(TestStringFormatterMessageFactory.class,
-                StringFormatterMessageFactory.INSTANCE);
-        assertNotNull(testLogger);
-        assertEqualMessageFactory(StringFormatterMessageFactory.INSTANCE, testLogger);
-        testLogger.debug("%,d", Integer.MAX_VALUE);
-        assertEquals(1, testLogger.getEntries().size());
-        assertEquals(String.format(" DEBUG %,d", Integer.MAX_VALUE), testLogger.getEntries().get(0));
-    }
-
-    @Test
-    public void getLogger_Object_ParameterizedMessageFactory() {
-        // The TestLogger logger was already created in an instance variable for this class.
-        // The message factory is only used when the logger is created.
-        final ParameterizedMessageFactory messageFactory =  ParameterizedMessageFactory.INSTANCE;
-        final TestLogger testLogger = (TestLogger) LogManager.getLogger(new TestParameterizedMessageFactory(),
-                messageFactory);
-        assertNotNull(testLogger);
-        assertEqualMessageFactory(messageFactory, testLogger);
-        testLogger.debug("{}", Integer.MAX_VALUE);
-        assertEquals(1, testLogger.getEntries().size());
-        assertEquals(" DEBUG " + Integer.MAX_VALUE, testLogger.getEntries().get(0));
-    }
-
-    private void assertEqualMessageFactory(final MessageFactory messageFactory, final TestLogger testLogger) {
-        MessageFactory actual = testLogger.getMessageFactory();
-        assertEquals(messageFactory, actual);
-    }
-
-    @Test
-    public void getLogger_Object_StringFormatterMessageFactory() {
-        // The TestLogger logger was already created in an instance variable for this class.
-        // The message factory is only used when the logger is created.
-        final StringFormatterMessageFactory messageFactory = StringFormatterMessageFactory.INSTANCE;
-        final TestLogger testLogger = (TestLogger) LogManager.getLogger(new TestStringFormatterMessageFactory(),
-                messageFactory);
-        assertNotNull(testLogger);
-        assertEqualMessageFactory(messageFactory, testLogger);
-        testLogger.debug("%,d", Integer.MAX_VALUE);
-        assertEquals(1, testLogger.getEntries().size());
-        assertEquals(String.format(" DEBUG %,d", Integer.MAX_VALUE), testLogger.getEntries().get(0));
-    }
-
-    @Test
-    public void getLogger_String_MessageFactoryMismatch() {
-        final StringFormatterMessageFactory messageFactory = StringFormatterMessageFactory.INSTANCE;
-        final TestLogger testLogger = (TestLogger) LogManager.getLogger("getLogger_String_MessageFactoryMismatch",
-                messageFactory);
-        assertNotNull(testLogger);
-        assertEqualMessageFactory(messageFactory, testLogger);
-        final TestLogger testLogger2 = (TestLogger) LogManager.getLogger("getLogger_String_MessageFactoryMismatch",
-                ParameterizedMessageFactory.INSTANCE);
-        assertNotNull(testLogger2);
-        //TODO: How to test?
-        //This test context always creates new loggers, other test context impls I tried fail other tests.
-        //assertEquals(messageFactory, testLogger2.getMessageFactory());
-        testLogger.debug("%,d", Integer.MAX_VALUE);
-        assertEquals(1, testLogger.getEntries().size());
-        assertEquals(String.format(" DEBUG %,d", Integer.MAX_VALUE), testLogger.getEntries().get(0));
-    }
-
-    @Test
-    public void getLogger_String_ParameterizedMessageFactory() {
-        final ParameterizedMessageFactory messageFactory =  ParameterizedMessageFactory.INSTANCE;
-        final TestLogger testLogger = (TestLogger) LogManager.getLogger("getLogger_String_ParameterizedMessageFactory",
-                messageFactory);
-        assertNotNull(testLogger);
-        assertEqualMessageFactory(messageFactory, testLogger);
-        testLogger.debug("{}", Integer.MAX_VALUE);
-        assertEquals(1, testLogger.getEntries().size());
-        assertEquals(" DEBUG " + Integer.MAX_VALUE, testLogger.getEntries().get(0));
-    }
-
-    @Test
-    public void getLogger_String_SimpleMessageFactory() {
-        final SimpleMessageFactory messageFactory = SimpleMessageFactory.INSTANCE;
-        final TestLogger testLogger = (TestLogger) LogManager.getLogger("getLogger_String_StringFormatterMessageFactory",
-                messageFactory);
-        assertNotNull(testLogger);
-        assertEqualMessageFactory(messageFactory, testLogger);
-        testLogger.debug("{} %,d {foo}", Integer.MAX_VALUE);
-        assertEquals(1, testLogger.getEntries().size());
-        assertEquals(" DEBUG {} %,d {foo}", testLogger.getEntries().get(0));
-    }
-
-    @Test
-    public void getLogger_String_StringFormatterMessageFactory() {
-        final StringFormatterMessageFactory messageFactory = StringFormatterMessageFactory.INSTANCE;
-        final TestLogger testLogger = (TestLogger) LogManager.getLogger("getLogger_String_StringFormatterMessageFactory",
-                messageFactory);
-        assertNotNull(testLogger);
-        assertEqualMessageFactory(messageFactory, testLogger);
-        testLogger.debug("%,d", Integer.MAX_VALUE);
-        assertEquals(1, testLogger.getEntries().size());
-        assertEquals(String.format(" DEBUG %,d", Integer.MAX_VALUE), testLogger.getEntries().get(0));
-    }
-
-    @Test
-    public void getLoggerByClass() {
-        final Logger classLogger = LogManager.getLogger(LoggerTest.class);
-        assertNotNull(classLogger);
-    }
-
-    @Test
-    public void getLoggerByNullClass() {
-        // Returns a SimpleLogger
-        assertNotNull(LogManager.getLogger((Class<?>) null));
-    }
-
-    @Test
-    public void getLoggerByNullObject() {
-        // Returns a SimpleLogger
-        assertNotNull(LogManager.getLogger((Object) null));
-    }
-
-    @Test
-    public void getLoggerByNullString() {
-        // Returns a SimpleLogger
-        assertNotNull(LogManager.getLogger((String) null));
-    }
-
-    @Test
-    public void getLoggerByObject() {
-        final Logger classLogger = LogManager.getLogger(this);
-        assertNotNull(classLogger);
-        assertEquals(classLogger, LogManager.getLogger(LoggerTest.class));
-    }
-
-    @Test
-    public void getRootLogger() {
-        assertNotNull(LogManager.getRootLogger());
-        assertNotNull(LogManager.getLogger(Strings.EMPTY));
-        assertNotNull(LogManager.getLogger(LogManager.ROOT_LOGGER_NAME));
-        assertEquals(LogManager.getRootLogger(), LogManager.getLogger(Strings.EMPTY));
-        assertEquals(LogManager.getRootLogger(), LogManager.getLogger(LogManager.ROOT_LOGGER_NAME));
-    }
-
-    @Test
-    public void isAllEnabled() {
-        assertTrue(logger.isEnabled(Level.ALL), "Incorrect level");
-    }
-
-    @Test
-    public void isDebugEnabled() {
-        assertTrue(logger.isDebugEnabled(), "Incorrect level");
-        assertTrue(logger.isEnabled(Level.DEBUG), "Incorrect level");
-    }
-
-    @Test
-    public void isErrorEnabled() {
-        assertTrue(logger.isErrorEnabled(), "Incorrect level");
-        assertTrue(logger.isEnabled(Level.ERROR), "Incorrect level");
-    }
-
-    @Test
-    public void isFatalEnabled() {
-        assertTrue(logger.isFatalEnabled(), "Incorrect level");
-        assertTrue(logger.isEnabled(Level.FATAL), "Incorrect level");
-    }
-
-    @Test
-    public void isInfoEnabled() {
-        assertTrue(logger.isInfoEnabled(), "Incorrect level");
-        assertTrue(logger.isEnabled(Level.INFO), "Incorrect level");
-    }
-
-    @Test
-    public void isOffEnabled() {
-        assertTrue(logger.isEnabled(Level.OFF), "Incorrect level");
-    }
-
-    @Test
-    public void isTraceEnabled() {
-        assertTrue(logger.isTraceEnabled(), "Incorrect level");
-        assertTrue(logger.isEnabled(Level.TRACE), "Incorrect level");
-    }
-
-    @Test
-    public void isWarnEnabled() {
-        assertTrue(logger.isWarnEnabled(), "Incorrect level");
-        assertTrue(logger.isEnabled(Level.WARN), "Incorrect level");
-    }
-
-    @Test
-    public void isAllEnabledWithMarker() {
-        assertTrue(logger.isEnabled(Level.ALL, marker), "Incorrect level");
-    }
-
-    @Test
-    public void isDebugEnabledWithMarker() {
-        assertTrue(logger.isDebugEnabled(marker), "Incorrect level");
-        assertTrue(logger.isEnabled(Level.DEBUG, marker), "Incorrect level");
-    }
-
-    @Test
-    public void isErrorEnabledWithMarker() {
-        assertTrue(logger.isErrorEnabled(marker), "Incorrect level");
-        assertTrue(logger.isEnabled(Level.ERROR, marker), "Incorrect level");
-    }
-
-    @Test
-    public void isFatalEnabledWithMarker() {
-        assertTrue(logger.isFatalEnabled(marker), "Incorrect level");
-        assertTrue(logger.isEnabled(Level.FATAL, marker), "Incorrect level");
-    }
-
-    @Test
-    public void isInfoEnabledWithMarker() {
-        assertTrue(logger.isInfoEnabled(marker), "Incorrect level");
-        assertTrue(logger.isEnabled(Level.INFO, marker), "Incorrect level");
-    }
-
-    @Test
-    public void isOffEnabledWithMarker() {
-        assertTrue(logger.isEnabled(Level.OFF, marker), "Incorrect level");
-    }
-
-    @Test
-    public void isTraceEnabledWithMarker() {
-        assertTrue(logger.isTraceEnabled(marker), "Incorrect level");
-        assertTrue(logger.isEnabled(Level.TRACE, marker), "Incorrect level");
-    }
-
-    @Test
-    public void isWarnEnabledWithMarker() {
-        assertTrue(logger.isWarnEnabled(marker), "Incorrect level");
-        assertTrue(logger.isEnabled(Level.WARN, marker), "Incorrect level");
-    }
-
-    @Test
-    public void mdc() {
-
-        ThreadContext.put("TestYear", Integer.valueOf(2010).toString());
-        logger.debug("Debug message");
-        String testYear = ThreadContext.get("TestYear");
-        assertNotNull(testYear, "Test Year is null");
-        assertEquals("2010", testYear, "Incorrect test year: " + testYear);
-        ThreadContext.clearMap();
-        logger.debug("Debug message");
-        assertEquals(2, results.size());
-        System.out.println("Log line 1: " + results.get(0));
-        System.out.println("log line 2: " + results.get(1));
-        assertTrue(
-                results.get(0).startsWith(" DEBUG Debug message {TestYear=2010}"), "Incorrect MDC: " + results.get(0));
-        assertTrue(
-                results.get(1).startsWith(" DEBUG Debug message"), "MDC not cleared?: " + results.get(1));
-    }
-
-    @Test
-    public void printf() {
-        logger.printf(Level.DEBUG, "Debug message %d", 1);
-        logger.printf(Level.DEBUG, MarkerManager.getMarker("Test"), "Debug message %d", 2);
-        assertEquals(2, results.size());
-        assertThat("Incorrect message", results.get(0), startsWith(" DEBUG Debug message 1"));
-        assertThat("Incorrect message", results.get(1), startsWith("Test DEBUG Debug message 2"));
-    }
-
-    @BeforeEach
-    public void setup() {
-        results.clear();
-    }
-
-    @Test
-    public void structuredData() {
-        ThreadContext.put("loginId", "JohnDoe");
-        ThreadContext.put("ipAddress", "192.168.0.120");
-        ThreadContext.put("locale", Locale.US.getDisplayName());
-        final StructuredDataMessage msg = new StructuredDataMessage("Audit@18060", "Transfer Complete", "Transfer");
-        msg.put("ToAccount", "123456");
-        msg.put("FromAccount", "123457");
-        msg.put("Amount", "200.00");
-        logger.info(MarkerManager.getMarker("EVENT"), msg);
-        ThreadContext.clearMap();
-        assertEquals(1, results.size());
-        assertThat("Incorrect structured data: ", results.get(0), startsWith(
-                "EVENT INFO Transfer [Audit@18060 Amount=\"200.00\" FromAccount=\"123457\" ToAccount=\"123456\"] Transfer Complete"));
-    }
-
-    @Test
-    public void throwing() {
-        logger.throwing(new IllegalArgumentException("Test Exception"));
-        assertEquals(1, results.size());
-        assertThat("Incorrect Throwing",
-                results.get(0), startsWith("THROWING[ EXCEPTION ] ERROR Throwing java.lang.IllegalArgumentException: Test Exception"));
-    }
-
-
-    private static class Response {
-        int status;
-        String message;
-
-        public Response(final int status, final String message) {
-            this.status = status;
-            this.message = message;
-        }
-
-        public int getStatus() {
-            return status;
-        }
-
-        public void setStatus(final int status) {
-            this.status = status;
-        }
-
-        public String getMessage() {
-            return message;
-        }
-
-        public void setMessage(final String message) {
-            this.message = message;
-        }
-    }
-}
->>>>>>> 79d668af
+/*
+ * Licensed to the Apache Software Foundation (ASF) under one or more
+ * contributor license agreements. See the NOTICE file distributed with
+ * this work for additional information regarding copyright ownership.
+ * The ASF licenses this file to You under the Apache license, Version 2.0
+ * (the "License"); you may not use this file except in compliance with
+ * the License. You may obtain a copy of the License at
+ *
+ *      http://www.apache.org/licenses/LICENSE-2.0
+ *
+ * Unless required by applicable law or agreed to in writing, software
+ * distributed under the License is distributed on an "AS IS" BASIS,
+ * WITHOUT WARRANTIES OR CONDITIONS OF ANY KIND, either express or implied.
+ * See the license for the specific language governing permissions and
+ * limitations under the license.
+ */
+package org.apache.logging.log4j;
+
+import org.apache.logging.log4j.message.EntryMessage;
+import org.apache.logging.log4j.message.JsonMessage;
+import org.apache.logging.log4j.message.Message;
+import org.apache.logging.log4j.message.MessageFactory;
+import org.apache.logging.log4j.message.ObjectMessage;
+import org.apache.logging.log4j.message.ParameterizedMessageFactory;
+import org.apache.logging.log4j.message.SimpleMessage;
+import org.apache.logging.log4j.message.SimpleMessageFactory;
+import org.apache.logging.log4j.message.StringFormatterMessageFactory;
+import org.apache.logging.log4j.message.StructuredDataMessage;
+import org.apache.logging.log4j.test.TestLogger;
+import org.apache.logging.log4j.util.Strings;
+import org.apache.logging.log4j.util.Supplier;
+import org.junit.jupiter.api.BeforeEach;
+import org.junit.jupiter.api.Test;
+import org.junit.jupiter.api.parallel.ResourceLock;
+
+import java.util.Date;
+import java.util.List;
+import java.util.Locale;
+import java.util.Properties;
+
+import static org.hamcrest.CoreMatchers.*;
+import static org.hamcrest.MatcherAssert.assertThat;
+import static org.junit.jupiter.api.Assertions.*;
+
+@ResourceLock("log4j2.MarkerManager")
+@ResourceLock("log4j2.TestLogger")
+public class LoggerTest {
+
+    private static class TestParameterizedMessageFactory {
+        // empty
+    }
+
+    private static class TestStringFormatterMessageFactory {
+        // empty
+    }
+
+    private final TestLogger logger = (TestLogger) LogManager.getLogger("LoggerTest");
+    private final Marker marker = MarkerManager.getMarker("test");
+    private final List<String> results = logger.getEntries();
+
+    @Test
+    public void builder() {
+        logger.atDebug().withLocation().log("Hello");
+        logger.atError().withMarker(marker).log("Hello {}", "John");
+        logger.atWarn().withThrowable(new Throwable("This is a test")).log((Message) new SimpleMessage("Log4j rocks!"));
+        assertEquals(3, results.size());
+        assertThat("Incorrect message 1", results.get(0),
+                equalTo(" DEBUG org.apache.logging.log4j/org.apache.logging.log4j.LoggerTest.builder(LoggerTest.java:63) Hello"));
+        assertThat("Incorrect message 2", results.get(1), equalTo("test ERROR Hello John"));
+        assertThat("Incorrect message 3", results.get(2),
+                startsWith(" WARN Log4j rocks! java.lang.Throwable: This is a test"));
+        assertThat("Throwable incorrect in message 3", results.get(2),
+                containsString("at org.apache.logging.log4j/org.apache.logging.log4j.LoggerTest.builder(LoggerTest.java:65)"));
+    }
+
+    @Test
+    public void basicFlow() {
+        logger.traceEntry();
+        logger.traceExit();
+        assertEquals(2, results.size());
+        assertThat("Incorrect Entry", results.get(0), equalTo("ENTER[ FLOW ] TRACE Enter"));
+        assertThat("incorrect Exit", results.get(1), equalTo("EXIT[ FLOW ] TRACE Exit"));
+
+    }
+
+    @Test
+    public void flowTracingMessage() {
+        Properties props = new Properties();
+        props.setProperty("foo", "bar");
+        logger.traceEntry(new JsonMessage(props));
+        final Response response = new Response(-1, "Generic error");
+        logger.traceExit(new JsonMessage(response),  response);
+        assertEquals(2, results.size());
+        assertThat("Incorrect Entry", results.get(0), startsWith("ENTER[ FLOW ] TRACE Enter"));
+        assertThat("Missing entry data", results.get(0), containsString("\"foo\":\"bar\""));
+        assertThat("incorrect Exit", results.get(1), startsWith("EXIT[ FLOW ] TRACE Exit"));
+        assertThat("Missing exit data", results.get(1), containsString("\"message\":\"Generic error\""));
+    }
+
+    @Test
+    public void flowTracingString_ObjectArray1() {
+        logger.traceEntry("doFoo(a={}, b={})", 1, 2);
+        logger.traceExit("doFoo(a=1, b=2): {}", 3);
+        assertEquals(2, results.size());
+        assertThat("Incorrect Entry", results.get(0), startsWith("ENTER[ FLOW ] TRACE Enter"));
+        assertThat("Missing entry data", results.get(0), containsString("doFoo(a=1, b=2)"));
+        assertThat("Incorrect Exit", results.get(1), startsWith("EXIT[ FLOW ] TRACE Exit"));
+        assertThat("Missing exit data", results.get(1), containsString("doFoo(a=1, b=2): 3"));
+    }
+
+    @Test
+    public void flowTracingExitValueOnly() {
+        logger.traceEntry("doFoo(a={}, b={})", 1, 2);
+        logger.traceExit(3);
+        assertEquals(2, results.size());
+        assertThat("Incorrect Entry", results.get(0), startsWith("ENTER[ FLOW ] TRACE Enter"));
+        assertThat("Missing entry data", results.get(0), containsString("doFoo(a=1, b=2)"));
+        assertThat("Incorrect Exit", results.get(1), startsWith("EXIT[ FLOW ] TRACE Exit"));
+        assertThat("Missing exit data", results.get(1), containsString("3"));
+    }
+
+    @Test
+    public void flowTracingString_ObjectArray2() {
+        final EntryMessage msg = logger.traceEntry("doFoo(a={}, b={})", 1, 2);
+        logger.traceExit(msg, 3);
+        assertEquals(2, results.size());
+        assertThat("Incorrect Entry", results.get(0), startsWith("ENTER[ FLOW ] TRACE Enter"));
+        assertThat("Missing entry data", results.get(0), containsString("doFoo(a=1, b=2)"));
+        assertThat("Incorrect Exit", results.get(1), startsWith("EXIT[ FLOW ] TRACE Exit"));
+        assertThat("Missing exit data", results.get(1), containsString("doFoo(a=1, b=2): 3"));
+    }
+
+    @Test
+    public void flowTracingVoidReturn() {
+        final EntryMessage msg = logger.traceEntry("doFoo(a={}, b={})", 1, 2);
+        logger.traceExit(msg);
+        assertEquals(2, results.size());
+        assertThat("Incorrect Entry", results.get(0), startsWith("ENTER[ FLOW ] TRACE Enter"));
+        assertThat("Missing entry data", results.get(0), containsString("doFoo(a=1, b=2)"));
+        assertThat("Incorrect Exit", results.get(1), startsWith("EXIT[ FLOW ] TRACE Exit"));
+        assertThat("Missing exit data", results.get(1), endsWith("doFoo(a=1, b=2)"));
+    }
+
+    @Test
+    public void flowTracingNoExitArgs() {
+        logger.traceEntry();
+        logger.traceExit();
+        assertEquals(2, results.size());
+        assertThat("Incorrect Entry", results.get(0), startsWith("ENTER[ FLOW ] TRACE Enter"));
+        assertThat("Incorrect Exit", results.get(1), startsWith("EXIT[ FLOW ] TRACE Exit"));
+    }
+
+    @Test
+    public void flowTracingNoArgs() {
+        final EntryMessage message = logger.traceEntry();
+        logger.traceExit(message);
+        assertEquals(2, results.size());
+        assertThat("Incorrect Entry", results.get(0), startsWith("ENTER[ FLOW ] TRACE Enter"));
+        assertThat("Incorrect Exit", results.get(1), startsWith("EXIT[ FLOW ] TRACE Exit"));
+    }
+
+    @Test
+    public void flowTracingString_SupplierOfObjectMessages() {
+        final EntryMessage msg = logger.traceEntry("doFoo(a={}, b={})", new Supplier<Message>() {
+            @Override
+            public Message get() {
+                return new ObjectMessage(1);
+            }
+        }, new Supplier<Message>() {
+            @Override
+            public Message get() {
+                return new ObjectMessage(2);
+            }
+        });
+        logger.traceExit(msg, 3);
+        assertEquals(2, results.size());
+        assertThat("Incorrect Entry", results.get(0), startsWith("ENTER[ FLOW ] TRACE Enter"));
+        assertThat("Missing entry data", results.get(0), containsString("doFoo(a=1, b=2)"));
+        assertThat("Incorrect Exit", results.get(1), startsWith("EXIT[ FLOW ] TRACE Exit"));
+        assertThat("Missing exit data", results.get(1), containsString("doFoo(a=1, b=2): 3"));
+    }
+
+    @Test
+    public void flowTracingString_SupplierOfStrings() {
+        final EntryMessage msg = logger.traceEntry("doFoo(a={}, b={})", new Supplier<String>() {
+            @Override
+            public String get() {
+                return "1";
+            }
+        }, new Supplier<String>() {
+            @Override
+            public String get() {
+                return "2";
+            }
+        });
+        logger.traceExit(msg, 3);
+        assertEquals(2, results.size());
+        assertThat("Incorrect Entry", results.get(0), startsWith("ENTER[ FLOW ] TRACE Enter"));
+        assertThat("Missing entry data", results.get(0), containsString("doFoo(a=1, b=2)"));
+        assertThat("Incorrect Exit", results.get(1), startsWith("EXIT[ FLOW ] TRACE Exit"));
+        assertThat("Missing exit data", results.get(1), containsString("doFoo(a=1, b=2): 3"));
+    }
+
+    @Test
+    public void catching() {
+        try {
+            throw new NullPointerException();
+        } catch (final Exception e) {
+            logger.catching(e);
+            assertEquals(1, results.size());
+            assertThat("Incorrect Catching",
+                    results.get(0), startsWith("CATCHING[ EXCEPTION ] ERROR Catching java.lang.NullPointerException"));
+        }
+    }
+
+    @Test
+    public void debug() {
+        logger.debug("Debug message");
+        assertEquals(1, results.size());
+        assertTrue(results.get(0).startsWith(" DEBUG Debug message"), "Incorrect message");
+    }
+
+    @Test
+    public void debugObject() {
+        logger.debug(new Date());
+        assertEquals(1, results.size());
+        assertTrue(results.get(0).length() > 7, "Invalid length");
+    }
+
+    @Test
+    public void debugWithParms() {
+        logger.debug("Hello, {}", "World");
+        assertEquals(1, results.size());
+        assertTrue(results.get(0).startsWith(" DEBUG Hello, World"), "Incorrect substitution");
+    }
+
+    @Test
+    public void debugWithParmsAndThrowable() {
+        logger.debug("Hello, {}", "World", new RuntimeException("Test Exception"));
+        assertEquals(1, results.size());
+        assertTrue(
+                results.get(0).startsWith(" DEBUG Hello, World java.lang.RuntimeException: Test Exception"),
+                "Unexpected results: " + results.get(0));
+    }
+
+    @Test
+    public void getFormatterLogger() {
+        // The TestLogger logger was already created in an instance variable for this class.
+        // The message factory is only used when the logger is created.
+        final TestLogger testLogger = (TestLogger) LogManager.getFormatterLogger();
+        final TestLogger altLogger = (TestLogger) LogManager.getFormatterLogger(getClass());
+        assertEquals(testLogger.getName(), altLogger.getName());
+        assertNotNull(testLogger);
+        assertMessageFactoryInstanceOf(testLogger.getMessageFactory(), StringFormatterMessageFactory.class);
+        assertEqualMessageFactory(StringFormatterMessageFactory.INSTANCE, testLogger);
+        testLogger.debug("%,d", Integer.MAX_VALUE);
+        assertEquals(1, testLogger.getEntries().size());
+        assertEquals(String.format(" DEBUG %,d", Integer.MAX_VALUE), testLogger.getEntries().get(0));
+    }
+
+    @Test
+    public void getFormatterLogger_Class() {
+        // The TestLogger logger was already created in an instance variable for this class.
+        // The message factory is only used when the logger is created.
+        final TestLogger testLogger = (TestLogger) LogManager.getFormatterLogger(TestStringFormatterMessageFactory.class);
+        assertNotNull(testLogger);
+        assertMessageFactoryInstanceOf(testLogger.getMessageFactory(), StringFormatterMessageFactory.class);
+        assertEqualMessageFactory(StringFormatterMessageFactory.INSTANCE, testLogger);
+        testLogger.debug("%,d", Integer.MAX_VALUE);
+        assertEquals(1, testLogger.getEntries().size());
+        assertEquals(String.format(" DEBUG %,d", Integer.MAX_VALUE), testLogger.getEntries().get(0));
+    }
+
+    private static void assertMessageFactoryInstanceOf(MessageFactory factory, final Class<?> cls) {
+        assertTrue(factory.getClass().isAssignableFrom(cls));
+    }
+
+    @Test
+    public void getFormatterLogger_Object() {
+        // The TestLogger logger was already created in an instance variable for this class.
+        // The message factory is only used when the logger is created.
+        final TestLogger testLogger = (TestLogger) LogManager.getFormatterLogger(new TestStringFormatterMessageFactory());
+        assertNotNull(testLogger);
+        assertMessageFactoryInstanceOf(testLogger.getMessageFactory(), StringFormatterMessageFactory.class);
+        assertEqualMessageFactory(StringFormatterMessageFactory.INSTANCE, testLogger);
+        testLogger.debug("%,d", Integer.MAX_VALUE);
+        assertEquals(1, testLogger.getEntries().size());
+        assertEquals(String.format(" DEBUG %,d", Integer.MAX_VALUE), testLogger.getEntries().get(0));
+    }
+
+    @Test
+    public void getFormatterLogger_String() {
+        final StringFormatterMessageFactory messageFactory = StringFormatterMessageFactory.INSTANCE;
+        final TestLogger testLogger = (TestLogger) LogManager.getFormatterLogger("getLogger_String_StringFormatterMessageFactory");
+        assertNotNull(testLogger);
+        assertMessageFactoryInstanceOf(testLogger.getMessageFactory(), StringFormatterMessageFactory.class);
+        assertEqualMessageFactory(messageFactory, testLogger);
+        testLogger.debug("%,d", Integer.MAX_VALUE);
+        assertEquals(1, testLogger.getEntries().size());
+        assertEquals(String.format(" DEBUG %,d", Integer.MAX_VALUE), testLogger.getEntries().get(0));
+    }
+
+    @Test
+    public void getLogger_Class_ParameterizedMessageFactory() {
+        // The TestLogger logger was already created in an instance variable for this class.
+        // The message factory is only used when the logger is created.
+        final ParameterizedMessageFactory messageFactory = ParameterizedMessageFactory.INSTANCE;
+        final TestLogger testLogger = (TestLogger) LogManager.getLogger(TestParameterizedMessageFactory.class,
+                messageFactory);
+        assertNotNull(testLogger);
+        assertEqualMessageFactory(messageFactory, testLogger);
+        testLogger.debug("{}", Integer.MAX_VALUE);
+        assertEquals(1, testLogger.getEntries().size());
+        assertEquals(" DEBUG " + Integer.MAX_VALUE, testLogger.getEntries().get(0));
+    }
+
+    @Test
+    public void getLogger_Class_StringFormatterMessageFactory() {
+        // The TestLogger logger was already created in an instance variable for this class.
+        // The message factory is only used when the logger is created.
+        final TestLogger testLogger = (TestLogger) LogManager.getLogger(TestStringFormatterMessageFactory.class,
+                StringFormatterMessageFactory.INSTANCE);
+        assertNotNull(testLogger);
+        assertEqualMessageFactory(StringFormatterMessageFactory.INSTANCE, testLogger);
+        testLogger.debug("%,d", Integer.MAX_VALUE);
+        assertEquals(1, testLogger.getEntries().size());
+        assertEquals(String.format(" DEBUG %,d", Integer.MAX_VALUE), testLogger.getEntries().get(0));
+    }
+
+    @Test
+    public void getLogger_Object_ParameterizedMessageFactory() {
+        // The TestLogger logger was already created in an instance variable for this class.
+        // The message factory is only used when the logger is created.
+        final ParameterizedMessageFactory messageFactory =  ParameterizedMessageFactory.INSTANCE;
+        final TestLogger testLogger = (TestLogger) LogManager.getLogger(new TestParameterizedMessageFactory(),
+                messageFactory);
+        assertNotNull(testLogger);
+        assertEqualMessageFactory(messageFactory, testLogger);
+        testLogger.debug("{}", Integer.MAX_VALUE);
+        assertEquals(1, testLogger.getEntries().size());
+        assertEquals(" DEBUG " + Integer.MAX_VALUE, testLogger.getEntries().get(0));
+    }
+
+    private void assertEqualMessageFactory(final MessageFactory messageFactory, final TestLogger testLogger) {
+        MessageFactory actual = testLogger.getMessageFactory();
+        assertEquals(messageFactory, actual);
+    }
+
+    @Test
+    public void getLogger_Object_StringFormatterMessageFactory() {
+        // The TestLogger logger was already created in an instance variable for this class.
+        // The message factory is only used when the logger is created.
+        final StringFormatterMessageFactory messageFactory = StringFormatterMessageFactory.INSTANCE;
+        final TestLogger testLogger = (TestLogger) LogManager.getLogger(new TestStringFormatterMessageFactory(),
+                messageFactory);
+        assertNotNull(testLogger);
+        assertEqualMessageFactory(messageFactory, testLogger);
+        testLogger.debug("%,d", Integer.MAX_VALUE);
+        assertEquals(1, testLogger.getEntries().size());
+        assertEquals(String.format(" DEBUG %,d", Integer.MAX_VALUE), testLogger.getEntries().get(0));
+    }
+
+    @Test
+    public void getLogger_String_MessageFactoryMismatch() {
+        final StringFormatterMessageFactory messageFactory = StringFormatterMessageFactory.INSTANCE;
+        final TestLogger testLogger = (TestLogger) LogManager.getLogger("getLogger_String_MessageFactoryMismatch",
+                messageFactory);
+        assertNotNull(testLogger);
+        assertEqualMessageFactory(messageFactory, testLogger);
+        final TestLogger testLogger2 = (TestLogger) LogManager.getLogger("getLogger_String_MessageFactoryMismatch",
+                ParameterizedMessageFactory.INSTANCE);
+        assertNotNull(testLogger2);
+        //TODO: How to test?
+        //This test context always creates new loggers, other test context impls I tried fail other tests.
+        //assertEquals(messageFactory, testLogger2.getMessageFactory());
+        testLogger.debug("%,d", Integer.MAX_VALUE);
+        assertEquals(1, testLogger.getEntries().size());
+        assertEquals(String.format(" DEBUG %,d", Integer.MAX_VALUE), testLogger.getEntries().get(0));
+    }
+
+    @Test
+    public void getLogger_String_ParameterizedMessageFactory() {
+        final ParameterizedMessageFactory messageFactory =  ParameterizedMessageFactory.INSTANCE;
+        final TestLogger testLogger = (TestLogger) LogManager.getLogger("getLogger_String_ParameterizedMessageFactory",
+                messageFactory);
+        assertNotNull(testLogger);
+        assertEqualMessageFactory(messageFactory, testLogger);
+        testLogger.debug("{}", Integer.MAX_VALUE);
+        assertEquals(1, testLogger.getEntries().size());
+        assertEquals(" DEBUG " + Integer.MAX_VALUE, testLogger.getEntries().get(0));
+    }
+
+    @Test
+    public void getLogger_String_SimpleMessageFactory() {
+        final SimpleMessageFactory messageFactory = SimpleMessageFactory.INSTANCE;
+        final TestLogger testLogger = (TestLogger) LogManager.getLogger("getLogger_String_StringFormatterMessageFactory",
+                messageFactory);
+        assertNotNull(testLogger);
+        assertEqualMessageFactory(messageFactory, testLogger);
+        testLogger.debug("{} %,d {foo}", Integer.MAX_VALUE);
+        assertEquals(1, testLogger.getEntries().size());
+        assertEquals(" DEBUG {} %,d {foo}", testLogger.getEntries().get(0));
+    }
+
+    @Test
+    public void getLogger_String_StringFormatterMessageFactory() {
+        final StringFormatterMessageFactory messageFactory = StringFormatterMessageFactory.INSTANCE;
+        final TestLogger testLogger = (TestLogger) LogManager.getLogger("getLogger_String_StringFormatterMessageFactory",
+                messageFactory);
+        assertNotNull(testLogger);
+        assertEqualMessageFactory(messageFactory, testLogger);
+        testLogger.debug("%,d", Integer.MAX_VALUE);
+        assertEquals(1, testLogger.getEntries().size());
+        assertEquals(String.format(" DEBUG %,d", Integer.MAX_VALUE), testLogger.getEntries().get(0));
+    }
+
+    @Test
+    public void getLoggerByClass() {
+        final Logger classLogger = LogManager.getLogger(LoggerTest.class);
+        assertNotNull(classLogger);
+    }
+
+    @Test
+    public void getLoggerByNullClass() {
+        // Returns a SimpleLogger
+        assertNotNull(LogManager.getLogger((Class<?>) null));
+    }
+
+    @Test
+    public void getLoggerByNullObject() {
+        // Returns a SimpleLogger
+        assertNotNull(LogManager.getLogger((Object) null));
+    }
+
+    @Test
+    public void getLoggerByNullString() {
+        // Returns a SimpleLogger
+        assertNotNull(LogManager.getLogger((String) null));
+    }
+
+    @Test
+    public void getLoggerByObject() {
+        final Logger classLogger = LogManager.getLogger(this);
+        assertNotNull(classLogger);
+        assertEquals(classLogger, LogManager.getLogger(LoggerTest.class));
+    }
+
+    @Test
+    public void getRootLogger() {
+        assertNotNull(LogManager.getRootLogger());
+        assertNotNull(LogManager.getLogger(Strings.EMPTY));
+        assertNotNull(LogManager.getLogger(LogManager.ROOT_LOGGER_NAME));
+        assertEquals(LogManager.getRootLogger(), LogManager.getLogger(Strings.EMPTY));
+        assertEquals(LogManager.getRootLogger(), LogManager.getLogger(LogManager.ROOT_LOGGER_NAME));
+    }
+
+    @Test
+    public void isAllEnabled() {
+        assertTrue(logger.isEnabled(Level.ALL), "Incorrect level");
+    }
+
+    @Test
+    public void isDebugEnabled() {
+        assertTrue(logger.isDebugEnabled(), "Incorrect level");
+        assertTrue(logger.isEnabled(Level.DEBUG), "Incorrect level");
+    }
+
+    @Test
+    public void isErrorEnabled() {
+        assertTrue(logger.isErrorEnabled(), "Incorrect level");
+        assertTrue(logger.isEnabled(Level.ERROR), "Incorrect level");
+    }
+
+    @Test
+    public void isFatalEnabled() {
+        assertTrue(logger.isFatalEnabled(), "Incorrect level");
+        assertTrue(logger.isEnabled(Level.FATAL), "Incorrect level");
+    }
+
+    @Test
+    public void isInfoEnabled() {
+        assertTrue(logger.isInfoEnabled(), "Incorrect level");
+        assertTrue(logger.isEnabled(Level.INFO), "Incorrect level");
+    }
+
+    @Test
+    public void isOffEnabled() {
+        assertTrue(logger.isEnabled(Level.OFF), "Incorrect level");
+    }
+
+    @Test
+    public void isTraceEnabled() {
+        assertTrue(logger.isTraceEnabled(), "Incorrect level");
+        assertTrue(logger.isEnabled(Level.TRACE), "Incorrect level");
+    }
+
+    @Test
+    public void isWarnEnabled() {
+        assertTrue(logger.isWarnEnabled(), "Incorrect level");
+        assertTrue(logger.isEnabled(Level.WARN), "Incorrect level");
+    }
+
+    @Test
+    public void isAllEnabledWithMarker() {
+        assertTrue(logger.isEnabled(Level.ALL, marker), "Incorrect level");
+    }
+
+    @Test
+    public void isDebugEnabledWithMarker() {
+        assertTrue(logger.isDebugEnabled(marker), "Incorrect level");
+        assertTrue(logger.isEnabled(Level.DEBUG, marker), "Incorrect level");
+    }
+
+    @Test
+    public void isErrorEnabledWithMarker() {
+        assertTrue(logger.isErrorEnabled(marker), "Incorrect level");
+        assertTrue(logger.isEnabled(Level.ERROR, marker), "Incorrect level");
+    }
+
+    @Test
+    public void isFatalEnabledWithMarker() {
+        assertTrue(logger.isFatalEnabled(marker), "Incorrect level");
+        assertTrue(logger.isEnabled(Level.FATAL, marker), "Incorrect level");
+    }
+
+    @Test
+    public void isInfoEnabledWithMarker() {
+        assertTrue(logger.isInfoEnabled(marker), "Incorrect level");
+        assertTrue(logger.isEnabled(Level.INFO, marker), "Incorrect level");
+    }
+
+    @Test
+    public void isOffEnabledWithMarker() {
+        assertTrue(logger.isEnabled(Level.OFF, marker), "Incorrect level");
+    }
+
+    @Test
+    public void isTraceEnabledWithMarker() {
+        assertTrue(logger.isTraceEnabled(marker), "Incorrect level");
+        assertTrue(logger.isEnabled(Level.TRACE, marker), "Incorrect level");
+    }
+
+    @Test
+    public void isWarnEnabledWithMarker() {
+        assertTrue(logger.isWarnEnabled(marker), "Incorrect level");
+        assertTrue(logger.isEnabled(Level.WARN, marker), "Incorrect level");
+    }
+
+    @Test
+    public void mdc() {
+
+        ThreadContext.put("TestYear", Integer.valueOf(2010).toString());
+        logger.debug("Debug message");
+        String testYear = ThreadContext.get("TestYear");
+        assertNotNull(testYear, "Test Year is null");
+        assertEquals("2010", testYear, "Incorrect test year: " + testYear);
+        ThreadContext.clearMap();
+        logger.debug("Debug message");
+        assertEquals(2, results.size());
+        System.out.println("Log line 1: " + results.get(0));
+        System.out.println("log line 2: " + results.get(1));
+        assertTrue(
+                results.get(0).startsWith(" DEBUG Debug message {TestYear=2010}"), "Incorrect MDC: " + results.get(0));
+        assertTrue(
+                results.get(1).startsWith(" DEBUG Debug message"), "MDC not cleared?: " + results.get(1));
+    }
+
+    @Test
+    public void printf() {
+        logger.printf(Level.DEBUG, "Debug message %d", 1);
+        logger.printf(Level.DEBUG, MarkerManager.getMarker("Test"), "Debug message %d", 2);
+        assertEquals(2, results.size());
+        assertThat("Incorrect message", results.get(0), startsWith(" DEBUG Debug message 1"));
+        assertThat("Incorrect message", results.get(1), startsWith("Test DEBUG Debug message 2"));
+    }
+
+    @BeforeEach
+    public void setup() {
+        results.clear();
+    }
+
+    @Test
+    public void structuredData() {
+        ThreadContext.put("loginId", "JohnDoe");
+        ThreadContext.put("ipAddress", "192.168.0.120");
+        ThreadContext.put("locale", Locale.US.getDisplayName());
+        final StructuredDataMessage msg = new StructuredDataMessage("Audit@18060", "Transfer Complete", "Transfer");
+        msg.put("ToAccount", "123456");
+        msg.put("FromAccount", "123457");
+        msg.put("Amount", "200.00");
+        logger.info(MarkerManager.getMarker("EVENT"), msg);
+        ThreadContext.clearMap();
+        assertEquals(1, results.size());
+        assertThat("Incorrect structured data: ", results.get(0), startsWith(
+                "EVENT INFO Transfer [Audit@18060 Amount=\"200.00\" FromAccount=\"123457\" ToAccount=\"123456\"] Transfer Complete"));
+    }
+
+    @Test
+    public void throwing() {
+        logger.throwing(new IllegalArgumentException("Test Exception"));
+        assertEquals(1, results.size());
+        assertThat("Incorrect Throwing",
+                results.get(0), startsWith("THROWING[ EXCEPTION ] ERROR Throwing java.lang.IllegalArgumentException: Test Exception"));
+    }
+
+
+    private static class Response {
+        int status;
+        String message;
+
+        public Response(final int status, final String message) {
+            this.status = status;
+            this.message = message;
+        }
+
+        public int getStatus() {
+            return status;
+        }
+
+        public void setStatus(final int status) {
+            this.status = status;
+        }
+
+        public String getMessage() {
+            return message;
+        }
+
+        public void setMessage(final String message) {
+            this.message = message;
+        }
+    }
+}