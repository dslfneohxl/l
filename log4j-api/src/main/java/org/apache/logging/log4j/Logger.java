--- conflicted
+++ resolved
@@ -1689,23 +1689,12 @@
     <MF extends MessageFactory> MF getMessageFactory();
 
     /**
-<<<<<<< HEAD
-     * Gets the flow message factory used to create trace messages for entry and exit.
-     *
-     * @return the flow message factory or null if unknown
-     * @since 3.0.0
-     */
-    default FlowMessageFactory getFlowMessageFactory() {
-        return null;
-    }
-=======
      * Gets the flow message factory used to convert messages into flow messages.
      *
      * @return the flow message factory, as an instance of {@link FlowMessageFactory}.
      * @since 2.20
      */
     FlowMessageFactory getFlowMessageFactory();
->>>>>>> fa33c5b6
 
     /**
      * Gets the logger name.
