/*
 * Licensed to the Apache Software Foundation (ASF) under one or more
 * contributor license agreements. See the NOTICE file distributed with
 * this work for additional information regarding copyright ownership.
 * The ASF licenses this file to You under the Apache license, Version 2.0
 * (the "License"); you may not use this file except in compliance with
 * the License. You may obtain a copy of the License at
 *
 *      http://www.apache.org/licenses/LICENSE-2.0
 *
 * Unless required by applicable law or agreed to in writing, software
 * distributed under the License is distributed on an "AS IS" BASIS,
 * WITHOUT WARRANTIES OR CONDITIONS OF ANY KIND, either express or implied.
 * See the license for the specific language governing permissions and
 * limitations under the license.
 */
package org.apache.logging.log4j.message;

import org.apache.logging.log4j.util.PerformanceSensitive;
import org.apache.logging.log4j.util.StringBuilders;

/**
 * Mutable Message wrapper around an Object message.
 * @since 2.6
 */
@PerformanceSensitive("allocation")
public class ReusableObjectMessage implements ReusableMessage {
    private static final long serialVersionUID = 6922476812535519960L;

    private transient Object obj;
<<<<<<< HEAD
    private transient String objectString;
    private StackTraceElement source;
=======
>>>>>>> 7a3c4774

    public void set(final Object object) {
        this.obj = object;
    }

    /**
     * Returns the formatted object message.
     *
     * @return the formatted object message.
     */
    @Override
    public String getFormattedMessage() {
        return String.valueOf(obj);
    }

    @Override
    public void formatTo(final StringBuilder buffer) {
        StringBuilders.appendValue(buffer, obj);
    }

    /**
     * Returns the object formatted using its toString method.
     *
     * @return the String representation of the object.
     */
    @Override
    public String getFormat() {
        return getFormattedMessage();
    }

    /**
     * Returns the object parameter.
     *
     * @return The object.
     * @since 2.7
     */
    public Object getParameter() {
        return obj;
    }

    /**
     * Returns the object as if it were a parameter.
     *
     * @return The object.
     */
    @Override
    public Object[] getParameters() {
        return new Object[] {obj};
    }

    @Override
    public String toString() {
        return getFormattedMessage();
    }

    /**
     * Gets the message if it is a throwable.
     *
     * @return the message if it is a throwable.
     */
    @Override
    public Throwable getThrowable() {
        return obj instanceof Throwable ? (Throwable) obj : null;
    }

    /**
     * This message does not have any parameters, so this method returns the specified array.
     * @param emptyReplacement the parameter array to return
     * @return the specified array
     */
    @Override
    public Object[] swapParameters(final Object[] emptyReplacement) {
        return emptyReplacement;
    }

    @Override
    public StackTraceElement swapSource(StackTraceElement source) {
        StackTraceElement originalSource = this.source;
        this.source = source;
        return originalSource;
    }

    @Override
    public StackTraceElement getSource() {
        return source;
    }

    /**
     * This message does not have any parameters so this method always returns zero.
     * @return 0 (zero)
     */
    @Override
    public short getParameterCount() {
        return 0;
    }

    @Override
    public Message memento() {
        return new ObjectMessage(obj);
    }
}<|MERGE_RESOLUTION|>--- conflicted
+++ resolved
@@ -28,11 +28,6 @@
     private static final long serialVersionUID = 6922476812535519960L;
 
     private transient Object obj;
-<<<<<<< HEAD
-    private transient String objectString;
-    private StackTraceElement source;
-=======
->>>>>>> 7a3c4774
 
     public void set(final Object object) {
         this.obj = object;
