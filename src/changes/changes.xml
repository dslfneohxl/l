--- conflicted
+++ resolved
@@ -29,14 +29,12 @@
          - "update" - Change
          - "remove" - Removed
     -->
-    <release version="2.18.1" date="2022-MM-DD" description="GA Release 2.18.1">
-<<<<<<< HEAD
+    <release version="2.19.0" date="2022-MM-DD" description="GA Release 2.18.1">
       <action issue="LOG4J2-3556" dev="vy" type="fix" due-to=" Arthur Gavlyukovskiy">
         Make JsonTemplateLayout stack trace truncation operate for each label block.
-=======
+      </action>
       <action issue="LOG4J2-3573" dev="vy" type="remove" due-to=" Wolff Bock von Wuelfingen">
         Removed build page in favor of a single build instructions file.
->>>>>>> 092f6437
       </action>
       <action issue="LOG4J2-3550" dev="rgoers" type="fix" due-to="DongjianPeng">
         SystemPropertyAribiter was assigning the value as the name.
