<?xml version="1.0" encoding="UTF-8"?>
<!--
   Licensed to the Apache Software Foundation (ASF) under one or more
   contributor license agreements.  See the NOTICE file distributed with
   this work for additional information regarding copyright ownership.
   The ASF licenses this file to You under the Apache License, Version 2.0
   (the "License"); you may not use this file except in compliance with
   the License.  You may obtain a copy of the License at

       http://www.apache.org/licenses/LICENSE-2.0

   Unless required by applicable law or agreed to in writing, software
   distributed under the License is distributed on an "AS IS" BASIS,
   WITHOUT WARRANTIES OR CONDITIONS OF ANY KIND, either express or implied.
   See the License for the specific language governing permissions and
   limitations under the License.
-->
<document xmlns="http://maven.apache.org/changes/1.0.0"
          xmlns:xsi="http://www.w3.org/2001/XMLSchema-instance"
          xsi:schemaLocation="http://maven.apache.org/changes/1.0.0 http://maven.apache.org/xsd/changes-1.0.0.xsd">
  <properties>
    <title>Changes</title>
  </properties>
  <body>
    <!-- NOTE: the text node in an action element is interpreted as Markdown in the release notes! -->
    <!-- The "type" attribute can have the following values:
         - "add" - New Feature
         - "fix" - Fixed Bug
         - "update" - Change
         - "remove" - Removed
    -->
    <release version="2.18.0" date="2022-TBD" description="GA Release 2.18.0">
<<<<<<< HEAD
      <!-- FIXES -->
      <action issue="LOG4J2-1376" dev="mneundorfer" type="fix">
        Allow enterprise id to be an OID fragment.
=======
      <action issue="LOG4J2-3506" dev="rgoers" type="update">
        Support Spring 2.6.x.
      </action>
      <action issue="LOG4J2-3493" dev="rgoers" type="fix" due-to="Dmytro Voloshyn">
        ClassArbiter's newBuilder method referenced the wrong class.
>>>>>>> 918bb847
      </action>
      <action issue="LOG4J2-3481" dev="rgoers" type="fix">
        HttpWatcher did not pass credentials when polling.
      </action>
      <action issue="LOG4J2-3482" dev="rgoers" type="fix">
        UrlConnectionFactory.createConnection now accepts an AuthorizationProvider as a parameter.
      </action>
      <action issue="LOG4J2-3495" dev="rgoers" type="fix">
        Add MutableThreadContextMapFilter.
      </action>
      <action issue="LOG4J2-3473" dev="rpopma" type="update">
        Make the default disruptor WaitStrategy used by Async Loggers garbage-free.
      </action>
      <action issue="LOG4J2-3472" dev="rpopma" type="add">
        Add support for custom LMAX disruptor WaitStrategy configuration.
      </action>
      <action issue="LOG4J2-3476" dev="rpopma" type="update">
        Do not throw UnsupportedOperationException when JUL ApiLogger::setLevel is called.
      </action>
      <action issue="LOG4J2-3477" dev="vy" type="fix" due-to="filipc">
        Add the missing context stack to JsonLayout template.
      </action>
      <action issue="LOG4J2-3393" dev="vy" type="fix">
        Improve JsonTemplateLayout performance.
      </action>
      <action issue="LOG4J2-3424" dev="ckozak" type="fix">
        Properties defined in configuration using a value attribute (as opposed to element) are read correctly.
      </action>
      <action issue="LOG4J2-3413" date="2022-02-26" type="fix" due-to="Piotr Karwasz">
        Fix resolution of non-Log4j properties.
      </action>
      <action issue="LOG4J2-3423" type="fix" due-to="Radim Tlusty, Gary Gregory">
        JAR file containing Log4j configuration isn't closed.
      </action>
      <action issue="LOG4J2-3425" type="fix" due-to="Jiří Smolík, Gary Gregory">
        Syslog appender lacks the SocketOptions setting.
      </action>
      <action type="fix" dev="pkarwasz">
        Improve validation and reporting of configuration errors.
      </action>
      <action type="fix" dev="pkarwasz">
        Log4j 1.2 bridge should generate Log4j 2.x messages based on the parameter runtime type.
      </action>
      <action issue="LOG4J2-3426" dev="pkarwasz" type="fix" due-to="Pooja Pandey, Piotr P. Karwasz">
        Log4j 1.2 bridge should not wrap components unnecessarily.
      </action>
      <action issue="LOG4J2-3427" dev="pkarwasz" type="update">
        Improves ServiceLoader support on servlet containers.
      </action>
      <action issue="LOG4J2-3418" dev="pkarwasz" type="fix">
        Fixes Spring Boot logging system registration in a multi-application environment.
      </action>
      <action issue="LOG4J2-3040" dev="ggregory" type="fix" due-to="LF-Lin">
        Avoid ClassCastException in JeroMqManager with custom LoggerContextFactory #791.
      </action>
      <action dev="ggregory" type="fix" due-to="LF-Lin">
        Fix minor typo #792.
      </action>
      <action issue="LOG4J2-3419" dev="pkarwasz" type="add">
        Add support for custom Log4j 1.x levels.
      </action>
      <action issue="LOG4J2-3439" dev="pkarwasz" type="fix" due-to="Jayesh Netravali, Piotr P. Karwasz">
        Fixes default SslConfiguration, when a custom keystore is used.
      </action>
      <action issue="LOG4J2-3447" dev="pkarwasz" type="fix" due-to="Pooja Pandey">
        Fixes appender concurrency problems in Log4j 1.x bridge.
      </action>
      <action issue="LOG4J2-3452" dev="stefanvodita" type="fix" due-to="Stefan Vodita">
        Fix and test for race condition in FileUtils.mkdir().
      </action>
      <action issue="LOG4J2-3458" dev="ggregory" type="fix" due-to="Gary Gregory">
        LocalizedMessage logs misleading errors on the console.
      </action>
      <action issue="LOG4J2-3359" dev="pkarwasz" type="fix" due-to="Tukesh, Piotr P. Karwasz">
        Fixes the syslog appender in Log4j 1.x bridge, when used with a custom layout.
      </action>
      <action issue="LOG4J2-3359" dev="ggregory" type="fix" due-to="Rajesh, Gary Gregory">
        log4j-1.2-api 2.17.2 throws NullPointerException while removing appender with name as null.
      </action>
      <action issue="LOG4J2-2872" dev="pkarwasz" type="fix" due-to="Alla Gofman, Piotr P. Karwasz">
        Fix problem with non-uppercase custom levels.
      </action>
      <action issue="LOG4J2-3440" dev="pkarwasz" type="add">
        Add support for adding and retrieving appenders in Log4j 1.x bridge.
      </action>
      <action issue="LOG4J2-3475" dev="jjlin" type="fix" due-to="Jeremy Lin">
        Add missing message parameterization in RegexFilter.
      </action>
      <action issue="LOG4J2-3362" dev="pkarwasz" type="add">
        Add support for Jakarta Mail API in the SMTP appender.
      </action>
      <action issue="LOG4J2-3428" dev="ggregory" type="fix" due-to="LF-Lin">
        Update 3rd party dependencies for 2.18.0.
      </action>
    </release>
    <release version="2.17.2" date="2022-02-23" description="GA Release 2.17.2">
      <!-- FIXES -->
      <action issue="LOG4J2-3304" dev="rgoers" type="fix" due-to="francis-FY">
        Flag LogManager as initialized if the LoggerFactory is provided as a property.
      </action>
      <action issue="LOG4J2-3404" dev="ckozak" type="fix" due-to="Piotr P. Karwasz">
        Fix DefaultConfiguration leak in PatternLayout
      </action>
      <action issue="LOG4J2-3405" dev="rgoers" type="fix">
        Document that the Spring Boot Lookup requires the log4j-spring-boot dependency.
      </action>
      <action issue="LOG4J2-3317" dev="ckozak" type="fix">
        Fix RoutingAppender backward compatibility and disallow recursive evaluation of lookup results outside of configuration properties.
      </action>
      <action issue="LOG4J2-3333" dev="ckozak" type="fix">
        Fix ThreadContextDataInjector initialization deadlock
      </action>
      <action issue="LOG4J2-3358" dev="ckozak" type="fix">
        Fix substitutions when programmatic configuration is used
      </action>
      <action issue="LOG4J2-3345" dev="ckozak">
        log4j-jpl formats message parameters correctly using MessageFormat.
      </action>
      <action issue="LOG4J2-3215" dev="vy" due-to="quapka">
        Replace usages of "compile" with "implementation" in the Gradle docs.
      </action>
      <action issue="LOG4J2-3267" dev="rpopma" type="update">
        Change modifier of method org.apache.logging.log4j.core.tools.Generate#generate to public (was package private) to facilitate automated code generation.
      </action>
      <action issue="LOG4J2-3306" dev="rgoers" type="fix">
        OptionConverter could cause a StackOverflowError.
      </action>
      <action dev="ggregory" type="fix">
        Log4j 1.2 bridge class ConsoleAppender should extend WriterAppender and provide better compatibility with custom appenders.
      </action>
      <action dev="ggregory" type="fix">
        Log4j 1.2 bridge method NDC.inherit(Stack) should not use generics to provide source compatibility.
      </action>
      <action dev="ggregory" type="fix">
        Log4j 1.2 bridge class PatternLayout is missing constants DEFAULT_CONVERSION_PATTERN and TTCC_CONVERSION_PATTERN.
      </action>
      <action dev="ggregory" type="fix">
        Log4j 1.2 bridge class PropertyConfigurator should implement Configurator.
      </action>
      <action dev="ggregory" type="fix">
        Log4j 1.2 bridge interface Configurator doConfigure() methods should use LoggerRepository, not LoggerContext.
      </action>
      <action dev="ggregory" type="fix">
        Log4j 1.2 bridge class OptionConverter is missing selectAndConfigure() methods.
      </action>
      <action dev="ggregory" type="fix">
        Log4j 1.2 bridge class Category should implement AppenderAttachable.
      </action>
      <action dev="ggregory" type="fix">
        Log4j 1.2 bridge method Category.exists(String) should be static.
      </action>
      <action dev="ggregory" type="fix">
        Log4j 1.2 bridge methods missing in org.apache.log4j.Category: getDefaultHierarchy(), getHierarchy(), getLoggerRepository().
      </action>
      <action dev="ggregory" type="fix">
        Log4j 1.2 bridge class LogManager default constructor should be public.
      </action>
      <action dev="ggregory" type="fix">
        Log4j 1.2 bridge interface org.apache.log4j.spi.RendererSupport was in the wrong package and incomplete.
      </action>
      <action dev="ggregory" type="fix">
        Log4j 1.2 bridge interfaces missing from package org.apache.log4j.spi: ThrowableRenderer, ThrowableRendererSupport, TriggeringEventEvaluator.
      </action>
      <action dev="ggregory" type="fix">
        Log4j 1.2 bridge missing class org.apache.log4j.or.RendererMap.
      </action>
      <action dev="ggregory" type="fix" issue="LOG4J2-3281">
        Log4j 1.2 bridge PropertiesConfiguration.buildAppender not adding filters to custom appender.
      </action>
      <action dev="ggregory" type="fix" issue="LOG4J2-3316">
        Log4j 1.2 bridge should ignore case in properties file keys.
      </action>
      <action dev="ggregory" type="fix">
        Log4j 1.2 bridge adds org.apache.log4j.component.helpers.Constants.
      </action>
      <action dev="ggregory" type="fix">
        Log4j 1.2 bridge adds org.apache.log4j.helpers.LogLog.
      </action>      
      <action dev="ggregory" type="fix">
        Log4j 1.2 bridge adds org.apache.log4j.helpers.Loader.
      </action>
      <action dev="ggregory" type="fix">
        Log4j 1.2 bridge adds org.apache.log4j.spi.RootLogger.
      </action>
      <action dev="ggregory" type="fix">
        Log4j 1.2 bridge class Category is missing some protected instance variables.
      </action>
      <action dev="ggregory" type="fix">
        Log4j 1.2 bridge adds org.apache.log4j.Hierarchy.
      </action>
      <action dev="ggregory" type="fix">
        Log4j 1.2 bridge methods Category.getChainedPriority() and getEffectiveLevel() should not be final.
      </action>
      <action dev="ggregory" type="fix">
        Log4j 1.2 bridge adds org.apache.log4j.spi.NOPLoggerRepository and NOPLogger.
      </action>
      <action dev="ggregory" type="fix">
        Log4j 1.2 bridge adds org.apache.log4j.spi.DefaultRepositorySelector.
      </action>
      <action dev="ggregory" type="fix">
        Log4j 1.2 bridge implements LogManager.getCurrentLoggers() fully.
      </action>
      <action dev="ggregory" type="fix" issue="LOG4J2-3326" due-to="Benjamin Röhl, Gary Gregory">
        Log4j 1.2 bridge fixes parsing filters in properties configuration file #680.
      </action>
      <action dev="ggregory" type="fix" issue="LOG4J2-3326" due-to="Gary Gregory">
        Log4j 1.2 bridge missing OptionConverter.instantiateByKey(Properties, String, Class, Object).
      </action>
      <action dev="ggregory" type="fix" issue="LOG4J2-3326" due-to="Gary Gregory">
        Log4j 1.2 bridge class org.apache.log4j.spi.LoggingEvent missing constructors and public instance variable.
      </action>
      <action dev="ggregory" type="fix" issue="LOG4J2-3328" due-to="Gary Gregory">
        Log4j 1.2 bridge does not support system properties in log4j.xml.
      </action>
      <action dev="ggregory" type="fix" due-to="Gary Gregory">
        Log4j 1.2 bridge now logs a warning instead of throwing an NullPointerException when building a Syslog appender with a missing "SyslogHost" param.
      </action>
      <action dev="ggregory" type="fix" due-to="Gary Gregory, Piotr P. Karwasz">
        Log4j 1.2 bridge should allow property and XML attributes to start with either an upper-case or lower-case letter.
      </action>
      <action dev="ggregory" type="fix" due-to="Gary Gregory, Piotr P. Karwasz">
        Log4j 1.2 bridge uses the wrong default values for a TTCCLayout #709.
      </action>
      <action dev="ggregory" type="fix" due-to="Gary Gregory, Piotr P. Karwasz">
        Log4j 1.2 bridge throws ClassCastException when using SimpleLayout and others #708.
      </action>
      <action dev="ggregory" type="fix" due-to="Gary Gregory, Piotr P. Karwasz">
        Log4j 1.2 bridge uses the wrong file pattern for rolling file appenders #710. 
      </action>
      <action dev="ggregory" type="fix" due-to="Gary Gregory, Piotr P. Karwasz">
        Log4j 1.2 bridge throws ClassCastException when using SimpleLayout and others #708.
      </action>
      <action dev="ggregory" type="fix" due-to="Gary Gregory">
        Log4j 1.2 bridge creates a SocketAppender instead of a SyslogAppender.
      </action>
      <action dev="ggregory" type="fix" due-to="Piotr P. Karwasz">
        Log4j 1.2 bridge uses some incorrect default property values in some appenders.
      </action>
      <action dev="ggregory" type="fix" due-to="Gary Gregory">
        Log4j 1.2 bridge supports the SocketAppender.
      </action>
      <action dev="ggregory" type="fix" due-to="Gary Gregory">
        Log4j 1.2 bridge missing DefaultThrowableRenderer.
      </action>
      <action dev="ggregory" type="fix" due-to="Gary Gregory">
        Log4j 1.2 bridge missing some ThrowableInformation constructors.
      </action>
      <action dev="ggregory" type="fix" due-to="Gary Gregory">
        Log4j 1.2 bridge missing some LocationInfo constructors.
      </action>
      <action dev="ggregory" type="fix" due-to="Gary Gregory">
        Log4j 1.2 bridge missed 
      </action>
      <action dev="ggregory" type="fix" due-to="Gary Gregory">
        Log4j 1.2 bridge missed org.apache.log4j.pattern.FormattingInfo.
      </action>
      <action dev="ggregory" type="fix" due-to="Gary Gregory">
        Log4j 1.2 bridge missed org.apache.log4j.pattern.NameAbbreviator.
      </action>
      <action dev="ggregory" type="fix" due-to="Gary Gregory">
        Log4j 1.2 bridge missing UtilLoggingLevel.
      </action>
      <action dev="ggregory" type="fix" due-to="Gary Gregory">
        Log4j 1.2 bridge missing FormattingInfo.
      </action>
      <action dev="ggregory" type="fix" due-to="Gary Gregory">
        Log4j 1.2 bridge missing PatternConverter.
      </action>
      <action dev="ggregory" type="fix" due-to="Gary Gregory">
        Log4j 1.2 bridge missing PatternParser.
      </action>
      <action dev="ggregory" type="fix" due-to="Piotr P. Karwasz, Gary Gregory">
        Log4j 1.2 bridge issues with filters #753.
      </action>
      <action dev="ggregory" type="fix" due-to="Gary Gregory">
        Log4j 1.2 bridge implements most of DOMConfigurator.
      </action>
      <action dev="ggregory" type="fix">
        JndiManager reverts to 2.17.0 behavior: Read the system property for each call.
      </action>
      <action dev="ggregory" type="fix" issue="LOG4J2-3330" due-to="Mircea Lemnaru, Gary Gregory">
        Configurator.setLevel not fetching the correct LoggerContext.
      </action>
      <action dev="ggregory" type="fix">
        Fix DTD error: Add missing ELEMENT for Marker.
      </action>
      <action dev="ggregory" type="fix" due-to="Gary Gregory, Piotr P. Karwasz">
        Fix log4j-jakarta-web service file #723.
      </action>
      <action issue="LOG4J2-3392" dev="ggregory" type="fix" due-to="Gary Gregory, Omer U">
        AppenderLoggingException logging any exception to a MongoDB Appender.
      </action>
      <action issue="LOG4J2-3392" dev="ggregory" type="fix" due-to="Gary Gregory">
        Possible NullPointerException in MongoDb4DocumentObject, MongoDbDocumentObject, DefaultNoSqlObject.
      </action>
      <action dev="ggregory" type="fix" due-to="Gary Gregory">
        Trim whitespace before parsing a String into an Integer.
      </action>
      <action issue="LOG4J2-3410" dev="ggregory" type="fix" due-to="Barry Sham, Gary Gregory">
        Log4j 1.2 bridge throws a ClassCastException when logging a Map with non-String keys.
      </action>
      <action issue="LOG4J2-3407" dev="ggregory" type="fix" due-to="Kenny MacLeod">
        Log4j 1.2 bridge Check for non-existent appender when parsing properties #761.
      </action>
      <action issue="LOG4J2-3407" dev="ggregory" type="fix" due-to="Piotr P. Karwasz">
        Log4j 1.2 bridge supports global threshold #764.
      </action>
      <!-- ADD -->
      <action issue="LOG4J2-3297" dev="rgoers" type="add">
        Limit loading of configuration via a url to https by default.
      </action>
      <action issue="LOG4J2-2486" dev="rgoers" type="add">
        Require log4j2.Script.enableLanguages to be specified to enable scripting for specific languages.
      </action>
      <action issue="LOG4J2-3303" dev="vy" type="add" due-to="ramananravi">
        Add TB support to FileSize.
      </action>
      <action issue="LOG4J2-3282" dev="ckozak" type="add" due-to="Michael Vorburger">
        Add the log4j-to-jul JDK Logging Bridge
      </action>
      <action dev="ggregory" type="add">
        Add org.apache.logging.log4j.core.appender.AsyncAppender.getAppenders() to more easily port from org.apache.log4j.AsyncAppender.getAllAppenders(). 
      </action>
      <action type="add" dev="ggregory" due-to="Gary Gregory">
        Add Configurator.setLevel(Logger, Level), setLevel(String, String), and setLevel(Class, Level).
      </action>
      <action type="add" dev="rgoers" issue="LOG4J2-3341">
        Add shorthand syntax for properties configuration format for specifying a logger level and appender refs.
      </action>
      <action issue="LOG4J2-3391" type="add" dev="ggregory" due-to="Gary Gregory">
        Add optional additional fields to NoSQLAppender.
      </action>
      <!-- UPDATES -->
      <action issue="LOG4J2-3368" dev="vy" type="udpate">
        Bump Tomcat from 8.5.20 to 10.0.14 in log4j-appserver along with some dependency clean-up.
      </action>
      <action dev="ggregory" type="udpate" due-to="Dependabot">
        Bump mongodb3.version from 3.12.4 to 3.12.10 #605.
      </action>
      <action dev="ggregory" type="udpate" due-to="Dependabot">
        Bump awaitility from 4.0.3 to 4.1.1 #663.
      </action>
      <action dev="ggregory" type="udpate" due-to="Gary Gregory">
        Bump Mockito from 3.11.2 to 4.2.0.
      </action>
      <action dev="ggregory" type="udpate" due-to="Gary Gregory">
        Bump Jackson from 2.12.4 to 2.13.1.
      </action>
      <action dev="ggregory" type="udpate" due-to="Gary Gregory">
        Bump org.junit.jupiter:junit-* from 5.7.2 to 5.8.2.
      </action>
      <action dev="ggregory" type="udpate" due-to="Gary Gregory">
        Bump org.springframework:spring-* from 5.3.13 to 5.3.15.
      </action>
      <action dev="ggregory" type="udpate" due-to="Gary Gregory">
        Bump de.flapdoodle.embed:de.flapdoodle.embed.mongo from 3.0.0 to 3.4.1. Update tests for binary incompatibilities in APIs.
      </action>
      <action dev="ggregory" type="udpate" due-to="Gary Gregory">
        Bump org.fusesource.jansi:jansi from 2.3.4 to 2.4.0.
      </action>
      <action dev="ggregory" type="udpate" due-to="Gary Gregory">
        Bump net.javacrumbs.json-unit:json-unit from 2.27.0 to 2.28.0.
      </action>
      <action dev="ggregory" type="udpate" due-to="Gary Gregory">
        Bump org.assertj:assertj-core from 3.20.2 to 3.22.0.
      </action>
      <action dev="ggregory" type="udpate" due-to="Gary Gregory">
        Bump org.xmlunit:xmlunit-* from 2.8.3 to 2.8.4.
      </action>
      <action dev="ggregory" type="udpate" due-to="Gary Gregory">
        Bump org.codehaus.groovy:groovy-* from 3.0.8 to 3.0.9.
      </action>
      <action dev="ggregory" type="udpate" due-to="Gary Gregory">
        Bump org.mongodb:bson from 4.2.2 to 4.5.0.
      </action>
      <action dev="ggregory" type="udpate" due-to="Gary Gregory">
        Bump org.mongodb:mongodb-driver-sync from 4.2.2 to 4.5.0.
      </action>
      <action dev="ggregory" type="udpate" due-to="Gary Gregory">
        Bump Woodstox 6.2.6 to 6.2.8.
      </action>
      <action dev="ggregory" type="udpate" due-to="Gary Gregory">
        Bump maven-compiler-plugin from 3.8.1 to 3.9.0.
      </action>
      <action dev="ggregory" type="udpate" due-to="Gary Gregory">
        Bump org.eclipse.persistence:org.eclipse.persistence.jpa from 2.7.9 to 2.7.10.
      </action>
      <action dev="ggregory" type="udpate" due-to="Gary Gregory">
        Bump org.junit-pioneer:junit-pioneer from 1.5.0 to 1.6.1.
      </action>
      <action dev="ggregory" type="udpate" due-to="Gary Gregory">
        Bump org.apache.activemq:activemq-broker from 5.16.3 to 5.16.4.
      </action>
      <action dev="ggregory" type="udpate" due-to="Gary Gregory">
        Bump org.jacoco:jacoco-maven-plugin from 0.8.6 to 0.8.7.
      </action>
      <action dev="ggregory" type="udpate" due-to="Gary Gregory">
        Bump org.apache.maven.plugins:maven-javadoc-plugin from 3.3.1 to 3.3.2.
      </action>
	</release>
    <release version="2.17.1" date="2021-12-27" description="GA Release 2.17.1">
      <!-- FIXES -->
      <action issue="LOG4J2-3293" dev="ggregory" type="fix">
        JdbcAppender now uses JndiManager to access JNDI resources. JNDI is only enabled when system property
        log4j2.enableJndiJdbc is set to true.
      </action>
      <action issue="LOG4J2-3290" dev="rogers" type="fix">
        Remove unused method.
      </action>
      <action issue="LOG4J2-3292" dev="ckozak" type="fix">
        ExtendedLoggerWrapper.logMessage no longer double-logs when location is requested.
      </action>
      <action issue="LOG4J2-3289" dev="ckozak" type="fix">
        log4j-to-slf4j no longer re-interpolates formatted message contents.
      </action>
      <action issue="LOG4J2-3204" dev="vy" type="fix" due-to="Francis-FY">
        Correct SpringLookup package name in Interpolator.
      </action>
      <action issue="LOG4J2-3284" dev="ckozak" type="fix" due-to="Michael Vorburger">
        log4j-to-slf4j takes the provided MessageFactory into account
      </action>
      <action issue="LOG4J2-3264" dev="ckozak" type="fix" due-to="Yanming Zhou">
        Fix MapLookup to lookup MapMessage before DefaultMap
      </action>
      <action issue="LOG4J2-3274" dev="rgoers" type="fix" due-to="Faisal Khan Thayub Khan">
        Buffered I/O checked had inverted logic in RollingFileAppenderBuidler.
      </action>
      <action dev="ggregory" type="fix">
        Fix NPE when input is null in StrSubstitutor.replace(String, Properties).
      </action>
      <action issue="LOG4J2-3270" dev="ckozak" type="fix">
        Lookups with no prefix only read values from the configuration properties as expected.
      </action>
      <action issue="LOG4J2-3256" dev="ggregory" type="fix" due-to="Lee Dongjin">
        Reduce ignored package scope of KafkaAppender.
      </action>
    </release>
    <release version="2.17.0" date="2021-12-17" description="GA Release 2.17.0">
      <action issue="LOG4J2-3230" dev="ckozak" type="fix">
        Fix string substitution recursion.
      </action>
      <action issue="LOG4J2-3242" dev="rgoers" type="fix">
        Limit JNDI to the java protocol only. JNDI will remain disabled by default. Rename JNDI enablement property from
        'log4j2.enableJndi' to 'log4j2.enableJndiLookup', 'log4j2.enableJndiJms', and 'log4j2.enableJndiContextSelector'.
      </action>
      <action issue="LOG4J2-3241" dev="rgoers" type="fix">
        Do not declare log4j-api-java9 and log4j-core-java9 as dependencies as it causes problems with the
        Maven enforcer plugin.
      </action>
      <action issue="LOG4J2-3247" dev="ggregory" type="fix">
        PropertiesConfiguration.parseAppenderFilters NPE when parsing properties file filters.
      </action>
      <action issue="LOG4J2-3249" dev="ggregory" type="fix">
        Log4j 1.2 bridge for Syslog Appender defaults to port 512 instead of 514.
      </action>
      <action issue="LOG4J2-3237" dev="ggregory" type="fix">
        Log4j 1.2 bridge API hard codes the Syslog protocol to TCP.
      </action>
    </release>
    <release version="2.16.0" date="2021-12-13" description="GA Release 2.16.0">
      <!-- FIXES -->
      <action issue="LOG4J2-3208" dev="rgoers" type="fix">
        Disable JNDI by default. Require log4j2.enableJndi to be set to true to allow JNDI.
      </action>
      <action issue="LOG4J2-3211" dev="rgoers" type="fix">
        Completely remove support for Message Lookups.
      </action>
    </release>
    <release version="2.15.0" date="2021-12-06" description="GA Release 2.15.0">
      <!-- ADDS -->
      <action issue="LOG4J2-3198" dev="ckozak" type="add">
        Pattern layout no longer enables lookups within message text by default for cleaner API boundaries and reduced
        formatting overhead. The old 'log4j2.formatMsgNoLookups' which enabled this behavior has been removed as well
        as the 'nolookups' message pattern converter option. The old behavior can be enabled on a per-pattern basis
        using '%m{lookups}'.
      </action>
      <action issue="LOG4J2-3194" dev="rgoers" type="add" due-to="markuss">
        Allow fractional attributes for size attribute of SizeBsaedTriggeringPolicy.
      </action>
      <action issue="LOG4J2-2978" dev="rgoers" type="add" due-to="Michael Seele">
        Add support for Jakarta EE 9 (Tomcat 10 / Jetty 11)
      </action>
      <action issue="LOG4J2-3189" dev="ckozak" type="add">
        Improve NameAbbreviator worst-case performance.
      </action>
      <action issue="LOG4J2-3170" dev="vy" type="add" due-to="Gareth Smith">
        Make CRLF/HTML encoding run in O(n) worst-case time, rather than O(n^2).
      </action>
      <action issue="LOG4J2-3133" dev="ckozak" type="add">
        Add missing slf4j-api singleton accessors to log4j-slf4j-impl (1.7) StaticMarkerBinder and StaticMDCBinder.
        This doesn't impact behavior or correctness, but avoids throwing and catching NoSuchMethodErrors when slf4j
        is initialized and avoids linkage linting warnings.
      </action>
      <action issue="LOG4J2-2885" dev="vy" type="add" due-to="Markus Spann">
        Add support for US-style date patterns and micro/nano seconds to FixedDateTime.
      </action>
      <action issue="LOG4J2-3116" dev="rgupta" type="add">
        Add JsonTemplateLayout for Google Cloud Platform structured logging layout.
      </action>
      <action issue="LOG4J2-3067" dev="vy" type="add">
        Add CounterResolver to JsonTemplateLayout.
      </action>
      <action issue="LOG4J2-3074" dev="vy" type="add">
        Add replacement parameter to ReadOnlyStringMapResolver.
      </action>
      <action issue="LOG4J2-3051" dev="vy" type="add">
        Add CaseConverterResolver to JsonTemplateLayout.
      </action>
      <action issue="LOG4J2-3064" dev="rgoers" type="add">
        Add Arbiters and SpringProfile plugin.
      </action>
      <action issue="LOG4J2-3056" dev="vy" type="add" due-to="Marcono1234">
        Refactor MD5 usage for sharing sensitive information.
      </action>
      <action issue="LOG4J2-3004" dev="vy" type="add">
        Add plugin support to JsonTemplateLayout.
      </action>
      <action issue="LOG4J2-3050" dev="rgoers" type="add">
        Allow AdditionalFields to be ignored if their value is null or a zero-length String.
      </action>
      <action issue="LOG4J2-3049" dev="rgoers" type="add">
        Allow MapMessage and ThreadContext attributes to be prefixed.
      </action>
      <action issue="LOG4J2=3048" dev="rgoers" type="add">
        Add improved MapMessge support to GelfLayout.
      </action>
      <action issue="LOG4J2-3044" dev="rgoers" type="add">
        Add RepeatPatternConverter.
      </action>
      <action issue="LOG4J2-2940" dev="ckozak" type="add">
        Context selectors are aware of their dependence upon the callers ClassLoader, allowing
        basic context selectors to avoid the unnecessary overhead of walking the stack to
        determine the caller's ClassLoader.
      </action>
      <action issue="LOG4J2-2940" dev="ckozak" type="add">
        Add BasicAsyncLoggerContextSelector equivalent to AsyncLoggerContextSelector for
        applications with a single LoggerContext. This selector avoids classloader lookup
        overhead incurred by the existing AsyncLoggerContextSelector.
      </action>
      <action issue="LOG4J2-3041" dev="rgoers" type="add">
        Allow a PatternSelector to be specified on GelfLayout.
      </action>
      <action issue="LOG4J2-3141" dev="ckozak" type="add">
        Avoid ThreadLocal overhead in RandomAccessFileAppender, RollingRandomAccessFileManager,
        and MemoryMappedFileManager due to the unused setEndOfBatch and isEndOfBatch methods.
        The methods on LogEvent are preferred.
      </action>
      <action issue="LOG4J2-3144" dev="ckozak" type="add">
        Prefer string.getBytes(Charset) over string.getBytes(String)
	based on performance improvements in modern Java releases.
      </action>
      <action issue="LOG4J2-3171" dev="ckozak" type="add">
        Improve PatternLayout performance by reducing unnecessary indirection and branching.
      </action>
      <!-- FIXES -->
      <action issue="LOG4J2-3166" dev="rgoers">
        Fix Log Event Level vs Logger Config Level table.
      </action>
      <action issue="LOG4J2-2540" dev="rgoers">
        Minor documentation correctsion regarding log levels.
      </action>
      <action issue="LOG4J2-2541" dev="rgoers" due-to="Gerold Broser">
        Minor documentation corrections in the configuration section.
      </action>
      <action issue="LOG4J2-2553" dev="rgoers">
        Correct documentation for SyslogAppender when using TLS.
      </action>
      <action issue="LOG4J2-1798" dev="rgoers" due-to="Viacheslav Zhivaev">
        Handle interrupted exceptions that occur during rollover.
      </action>
      <action issue="LOG4J2-2951" dev="rgoers">
        Log4j 1.x properties were not being substituted.
      </action>
      <action issue="LOG4J2-3201" dev="rgoers" type="fix">
        Limit the protocols JNDI can use by default. Limit the servers and classes that can be accessed via LDAP.
      </action>
      <action issue="LOG4J2-3114" dev="rgoers" type="fix" due-to="Barnabas Bodnar">
        Enable immediate flush on RollingFileAppender when buffered i/o is not enabled.
      </action>
      <action issue="LOG4J2-3168" dev="rgoers" type="fix" due-to="Benjamin Wöster">
       Fix bug when file names contain regex characters.
      </action>
      <action issue="LOG4J2-3110" dev="rgoers" type="fix" due-to="Arturo Bernal">
        Fix the number of {}-placeholders in the string literal argument does not match the number of other arguments
        to the logging call.
      </action>
      <action issue="LOG4J2-3060" dev="vy" type="fix" due-to=" Nikita Mikhailov">
        Fix thread-safety issues in DefaultErrorHandler.
      </action>
      <action issue="LOG4J2-3185" dev="vy" type="fix" due-to="mzbonnt">
        Fix thread-safety issues in DefaultErrorHandler.
      </action>
      <action issue="LOG4J2-3183" dev="vy" type="fix">
        Avoid using MutableInstant of the event as a cache key in JsonTemplateLayout.
      </action>
      <action issue="LOG4J2-2829" dev="vy" type="fix">
        SocketAppender should propagate failures when reconnection fails.
      </action>
      <action issue="LOG4J2-3172" dev="vy" type="fix" due-to="Barry Fleming">
        Buffer immutable log events in the SmtpManager.
      </action>
      <action issue="LOG4J2-3175" dev="vy" type="fix" due-to="wuqian0808">
        Avoid KafkaManager override when topics differ.
      </action>
      <action issue="LOG4J2-3160" dev="vy" type="fix" due-to="Lars Bohl">
        Fix documentation on how to toggle log4j2.debug system property.
      </action>
      <action issue="LOG4J2-3159" dev="ckozak" type="fix">
        Fixed an unlikely race condition in Log4jMarker.getParents() volatile access.
      </action>
      <action issue="LOG4J2-3153" dev="ckozak" type="fix">
        DatePatternConverter performance is not impacted by microsecond-precision clocks when such precision isn't
        required.
      </action>
      <action issue="LOG4J2-2808" dev="ckozak" type="fix" due-to="Asapha Halifa">
        LoggerContext skips resolving localhost when hostName is configured.
      </action>
      <action issue="LOG4J2-3150" dev="ckozak" type="fix">
        RandomAccessFile appender uses the correct default buffer size of 256 kB
        rather than the default appender buffer size of 8 kB.
      </action>
      <action issue="LOG4J2-3142" dev="ckozak" type="fix" due-to="John Meikle">
        log4j-1.2-api implements LogEventAdapter.getTimestamp() based on the original event timestamp
        instead of returning zero.
      </action>
      <action issue="LOG4J2-3083" dev="ckozak" type="fix">
        log4j-slf4j-impl and log4j-slf4j18-impl correctly detect the calling class using both LoggerFactory.getLogger
        methods as well as LoggerFactory.getILoggerFactory().getLogger.
      </action>
      <action issue="LOG4J2-2816" dev="vy" type="fix" due-to="Jacob Shields">
        Handle Disruptor event translation exceptions.
      </action>
      <action issue="LOG4J2-3121" dev="ggregory" type="fix" due-to="Markus Spann">
          log4j2 config modified at run-time may trigger incomplete MBean re-initialization due to InstanceAlreadyExistsException.
      </action>
      <action issue="LOG4J2-3107" dev="vy" type="fix" due-to="Markus Spann">
        SmtpManager.createManagerName ignores port.
      </action>
      <action issue="LOG4J2-3080" dev="vy" type="fix">
        Use SimpleMessage in Log4j 1 Category whenever possible.
      </action>
      <action issue="LOG4J2-3102" dev="ckozak" type="fix">
        Fix a regression in 2.14.1 which allowed the AsyncAppender background thread to keep the JVM alive because
        the daemon flag was not set.
      </action>
      <action issue="LOG4J2-3103" dev="ckozak" type="fix" due-to="Mike Glazer">
        Fix race condition which can result in ConcurrentModificationException on context.stop.
      </action>
      <action issue="LOG4J2-3092" dev="vy" type="fix" due-to="xmh51">
        Fix JsonWriter memory leaks due to retained excessive buffer growth.
      </action>
      <action issue="LOG4J2-3089" dev="vy" type="fix" due-to="Tim Perry">
        Fix sporadic JsonTemplateLayoutNullEventDelimiterTest failures on Windows.
      </action>
      <action issue="LOG4J2-3075" dev="vy" type="fix">
        Fix formatting of nanoseconds in JsonTemplateLayout.
      </action>
      <action issue="LOG4J2-3087" dev="vy" type="fix" due-to="Anton Klarén">
        Fix race in JsonTemplateLayout where a timestamp could end up unquoted.
      </action>
      <action issue="LOG4J2-3070" dev="vy" type="fix" due-to="Romain Manni-Bucau">
        Ensure EncodingPatternConverter#handlesThrowable is implemented.
      </action>
      <action issue="LOG4J2-3054" dev="ckozak" type="fix">
        BasicContextSelector hasContext and shutdown take the default context into account
      </action>
      <action issue="LOG4J2-2940" dev="ckozak" type="fix">
        Slf4j implementations walk the stack at most once rather than twice to determine the caller's class loader.
      </action>
      <action issue="LOG4J2-2965" dev="ckozak" type="fix">
        Fixed a deadlock between the AsyncLoggerContextSelector and java.util.logging.LogManager by updating Disruptor to 3.4.4.
      </action>
      <action issue="LOG4J2-3095" dev="ggregory" type="fix" due-to="Kenny MacLeod, Gary Gregory">
        Category.setLevel should accept null value.
      </action>
      <action issue="LOG4J2-3174" dev="vy" type="fix" due-to="romainmoreau">
        Wrong subject on mail when it depends on the LogEvent
      </action>
      <!-- UPDATES -->
      <action dev="rgoers" issue="" type="update">
        Update Spring framework to 5.3.13, Spring Boot to 2.5.7, and Spring Cloud to 2020.0.4.
      </action>
      <action issue="LOG4J2-2025" dev="rgoers" type="update">
        Provide support for overriding the Tomcat Log class in Tomcat 8.5+.
      </action>
      <action dev="ggregory" issue="" type="update">
        Updated dependencies.

        - com.fasterxml.jackson.core:jackson-annotations ................. 2.12.2 -> 2.12.4
        - com.fasterxml.jackson.core:jackson-core ........................ 2.12.2 -> 2.12.4
        - com.fasterxml.jackson.core:jackson-databind .................... 2.12.2 -> 2.12.4
        - com.fasterxml.jackson.dataformat:jackson-dataformat-xml ........ 2.12.2 -> 2.12.4
        - com.fasterxml.jackson.dataformat:jackson-dataformat-yaml ....... 2.12.2 -> 2.12.4
        - com.fasterxml.jackson.module:jackson-module-jaxb-annotations ... 2.12.2 -> 2.12.4
        - com.fasterxml.woodstox:woodstox-core ........................... 6.2.4 -> 6.2.6
        - commons-io:commons-io .......................................... 2.8.0 -> 2.11.0
        - net.javacrumbs.json-unit:json-unit ............................. 2.24.0 -> 2.25.0
        - net.javacrumbs.json-unit:json-unit ............................. 2.25.0 -> 2.27.0
        - org.apache.activemq:activemq-broker ............................ 5.16.1 -> 5.16.2
        - org.apache.activemq:activemq-broker ............................ 5.16.2 -> 5.16.3
        - org.apache.commons:commons-compress ............................ 1.20 -> 1.21
        - org.apache.commons:commons-csv ................................. 1.8 -> 1.9.0
        - org.apache.commons:commons-dbcp2 ............................... 2.8.0 -> 2.9.0
        - org.apache.commons:commons-pool2 ............................... 2.9.0 -> 2.11.1
        - org.apache.maven.plugins:maven-failsafe-plugin ................. 2.22.2 -> 3.0.0-M5
        - org.apache.maven.plugins:maven-surefire-plugin ................. 2.22.2 -> 3.0.0-M5
        - org.apache.rat:apache-rat-plugin ............................... 0.12 -> 0.13
        - org.assertj:assertj-core ....................................... 3.19.0 -> 3.20.2
        - org.codehaus.groovy:groovy-dateutil ............................ 3.0.7 -> 3.0.8
        - org.codehaus.groovy:groovy-jsr223 .............................. 3.0.7 -> 3.0.8
        - org.codehaus.plexus:plexus-utils ............................... 3.3.0 -> 3.4.0
        - org.eclipse.persistence:javax.persistence ...................... 2.1.1 -> 2.2.1
        - org.eclipse.persistence:org.eclipse.persistence.jpa ............ 2.6.5 -> 2.6.9
        - org.eclipse.persistence:org.eclipse.persistence.jpa ............ 2.7.8 -> 2.7.9
        - org.fusesource.jansi ........................................... 2.3.2 -> 2.3.4
        - org.fusesource.jansi:jansi ..................................... 2.3.1 -> 2.3.2
        - org.hsqldb:hsqldb .............................................. 2.5.1 -> 2.5.2
        - org.junit.jupiter:junit-jupiter-engine ......................... 5.7.1 -> 5.7.2
        - org.junit.jupiter:junit-jupiter-migrationsupport ............... 5.7.1 -> 5.7.2
        - org.junit.jupiter:junit-jupiter-params ......................... 5.7.1 -> 5.7.2
        - org.junit.vintage:junit-vintage-engine ......................... 5.7.1 -> 5.7.2
        - org.liquibase:liquibase-core ................................... 3.5.3 -> 3.5.5
        - org.mockito:mockito-core ....................................... 3.8.0 -> 3.11.2
        - org.mockito:mockito-junit-jupiter .............................. 3.8.0 -> 3.11.2
        - org.springframework:spring-aop ................................. 5.3.3 -> 5.3.9
        - org.springframework:spring-beans ............................... 5.3.3 -> 5.3.9
        - org.springframework:spring-context ............................. 5.3.3 -> 5.3.9
        - org.springframework:spring-context-support ..................... 5.3.3 -> 5.3.9
        - org.springframework:spring-core ................................ 5.3.3 -> 5.3.9
        - org.springframework:spring-expression .......................... 5.3.3 -> 5.3.9
        - org.springframework:spring-oxm ................................. 5.3.3 -> 5.3.9
        - org.springframework:spring-test ................................ 5.3.3 -> 5.3.9
        - org.springframework:spring-web ................................. 5.3.3 -> 5.3.9
        - org.springframework:spring-webmvc .............................. 5.3.3 -> 5.3.9
        - org.tukaani:xz ................................................. 1.8 -> 1.9
      </action>
    </release>
    <release version="2.14.1" date="2021-03-06" description="GA Release 2.14.1">
      <!-- FIXES -->
      <action issue="LOG4J2-3033" dev="rgoers" type="fix">
        Add log method with no parameters - i.e. it has an empty message.
      </action>
      <action issue="LOG4J2-2947" dev="rgoers" type="fix">
        Document that LogBuilder default methods do nothing.
      </action>
      <action issue="LOG4J2-2948" dev="vy" type="fix">
        Replace HashSet with IdentityHashMap in ParameterFormatter to detect cycles.
      </action>
      <action issue="LOG4J2-3028" dev="ckozak" type="fix" due-to="Jakub Kozlowski">
        OutputStreamManager.flushBuffer always resets the buffer, previously the buffer was not reset after an exception.
      </action>
      <action issue="LOG4J2-2981" dev="rgoers" type="fix">
        OnStartupTriggeringPolicy would fail to cause the file to roll over with DirectWriteTriggeringPolicy
        unless minSize was set to 0.
      </action>
      <action issue="LOG4J2-2990" dev="rgoers" type="fix" due-to="Diogo Monteiro">
        Reduce garbage by using putAll when copying the ThreadContext for SLF4J.
      </action>
      <action issue="LOG4J2-3006" dev="rgoers" type="fix">
        Directly create a thread instead of using the common ForkJoin pool when initializing ThreadContextDataInjector"
      </action>
      <action issue="LOG4J2-2624" dev="mattsicker" type="fix" due-to="Tim Perry">
        Allow auto-shutdown of log4j in log4j-web to be turned off and provide a
        ServletContextListener "Log4jShutdownOnContextDestroyedListener" to stop log4j.
        Register the listener at the top of web.xml to ensure the shutdown happens last.
      </action>
      <action issue="LOG4J2-1606" dev="mattsicker" type="fix" due-to="Tim Perry">
        Allow auto-shutdown of log4j in log4j-web to be turned off and provide a
        ServletContextListener "Log4jShutdownOnContextDestroyedListener" to stop log4j.
        Register the listener at the top of web.xml to ensure the shutdown happens last.
      </action>
      <action issue="LOG4J2-2998" dev="vy" type="fix">
        Fix truncation of excessive strings ending with a high surrogate in JsonWriter.
      </action>
      <action issue="LOG4J2-2977" dev="vy" due-to="Ron Grabowski">
        Replace outdated PatternLayout.createLayout() calls in docs with createDefaultLayout().
      </action>
      <action issue="LOG4J2-2973" dev="vy" type="fix" due-to="Fabio Ricchiuti">
        Rename EventTemplateAdditionalField#type (conflicting with properties file parser) to "format".
      </action>
      <action issue="LOG4J2-2972" dev="vy" type="fix">
        Refactor AsyncAppender and AppenderControl for handling of Throwables.
      </action>
      <action issue="LOG4J2-2985" dev="vy" type="fix">
        Add eventTemplateRootObjectKey parameter to JsonTemplateLayout.
      </action>
      <action issue="LOG4J2-2974" dev="rgoers" type="fix">
        Log4j would fail to initialize in Java 8 with log4j-spring-boot.
      </action>
      <action issue="LOG4J2-2964" dev="vy" type="fix" due-to="Valery Yatsynovich">
        Merge packages from several Configurations in Composite Configuration.
      </action>
      <action issue="LOG4J2-2961" dev="vy" type="fix">
        Fix reading of JsonTemplateLayout event additional fields from config.
      </action>
      <action issue="LOG4J2-2916" dev="vy" type="fix" due-to="wuqian0808">
        Avoid redundant Kafka producer instantiation causing thread leaks.
      </action>
      <action issue="LOG4J2-2967" dev="ckozak" type="fix">
        Fix JsonTemplateLayout index based parameter resolution when messages contain too few parameters.
      </action>
      <action issue="LOG4J2-2976" dev="ckozak" type="fix">
        JdbcAppender composes an incorrect INSERT statement without a ColumnMapping element.
      </action>
      <action issue="LOG4J2-3014" dev="ggregory" type="fix" due-to="Lee Breisacher, Gary Gregory">
        Log4j1ConfigurationConverter on Windows produces "&#xd;" at end of every line.
      </action>
      <action issue="LOG4J2-3131" dev="ggregory" type="fix" due-to="Adam Long, Gary Gregory">
        Attempting to call getExtendedStackTraceAsString() after deserializing JSON LogEvent results in a NPE.
      </action>
      <action issue="LOG4J2-3131" dev="ggregory" type="fix" due-to="Gary Gregory">
        NoGcLayout allocates empty bytes arrays for its header and footer.
      </action>
      <!-- ADDS -->
      <action issue="LOG4J2-2962" dev="vy" type="add">
        Enrich "map" resolver by unifying its backend with "mdc" resolver.
      </action>
      <action issue="LOG4J2-2999" dev="vy" type="add">
        Replace JsonTemplateLayout resolver configurations table in docs with sections.
      </action>
      <action issue="LOG4J2-2993" dev="vy" type="add">
        Support stack trace truncation in JsonTemplateLayout.
      </action>
      <!-- UPDATES -->
      <action issue="LOG4J2-2923" dev="rgoers" type="update">
        Add Rollover Listener to aid in unit test validation.
      </action>
      <action issue="LOG4J2-2893" dev="rgoers" type="update">
        Allow reconfiguration when Log4j 1 configuration files are updated.
      </action>
      <action dev="rgoers" type="update">
        Update Spring dependencies to 5.3.2, Spring Boot to 2.3.6, and Spring Cloud to Hoxton.SR9
      </action>
      <action dev="ggregory" type="update">
        Update org.fusesource.jansi:jansi 1.17.1 -> 2.0.1.
      </action>
      <action dev="ggregory" type="update">
        Update commons-codec:commons-codec 1.14 -> 1.15.
      </action>
      <action dev="ggregory" type="update">
        Update org.apache.commons:commons-lang3 3.10 -> 3.11.
      </action>
      <action dev="ggregory" type="update">
        Update org.apache.commons:commons-pool2 2.8.1 -> 2.9.0.
      </action>
      <action dev="ggregory" type="update">
        Update org.apache.commons:commons-dbcp2 2.4.0 -> 2.8.0.
      </action>
      <action dev="ggregory" type="update">
        Update commons-io:commons-io 2.7 -> 2.8.0.
      </action>
      <action dev="ggregory" type="update">
        Update org.codehaus.groovy:* 3.0.5 -> 3.0.6.
      </action>
      <action dev="ggregory" type="update">
        Update com.fasterxml.jackson.*:* 2.11.2 - 2.11.3.
      </action>
      <action dev="ggregory" type="update">
        Update org.springframework:* 5.2.8.RELEASE -> 5.3.1.
      </action>
      <action dev="ggregory" type="update">
        Update junit:junit 4.13 -> 4.13.1.
      </action>
      <action dev="ggregory" type="update">
        Update org.xmlunit:* 2.7.0 -> 2.8.0.
      </action>
      <action dev="ggregory" type="update">
        Update org.assertj:assertj-core 3.14.0 -> 3.18.1.
      </action>
      <action dev="ggregory" type="update">
        Update org.awaitility:awaitility 4.0.2 -> 4.0.3.
      </action>
      <action dev="ggregory" type="update">
        Update org.codehaus.plexus:plexus-utils 3.2.0 -> 3.3.0.
      </action>
      <action dev="ggregory" type="update">
        Update MongoDB 3 plugin: org.mongodb:mongodb-driver 3.12.6 -> 3.12.7.
      </action>
      <action dev="ggregory" type="update">
        Update MongoDB 4 plugin: org.mongodb:* 4.1.0 -> 4.1.1.
      </action>
      <action dev="ggregory" type="update">
        Update org.eclipse.tycho:org.eclipse.osgi 3.12.1.v20170821-1548 -> 3.13.0.v20180226-1711.
      </action>
      <action dev="ggregory" type="update">
        Update de.flapdoodle.embed:de.flapdoodle.embed.mongo 2.2.0 -> 3.0.0.
      </action>
      <action dev="ggregory" type="update">
        Update net.javacrumbs.json-unit:json-unit 1.31.1 -> 2.22.0.
      </action>
      <action dev="ggregory" type="update">
        Update Mockito 3.6.0 -> 3.7.0.
      </action>
      <action dev="ggregory" type="update">
        Update XML Unit 2.8.0 -> 2.8.2.
      </action>
      <action dev="ggregory" type="update">
        Update JSON Unit 2.21.0 -> 2.22.0.
      </action>
      <action dev="ggregory" type="update">
        Update JaCoCo 0.8.3 -> 0.8.6.
      </action>
      <action dev="ggregory" type="update">
        Update org.apache.activemq:* 5.16.0 -> 5.16.1.
      </action>
      <action dev="ggregory" type="update">
        Update org.mockito:mockito-* 3.7.0 -> 3.7.7.
      </action>
      <action dev="ggregory" type="update">
        Update org.springframework:* 5.3.2 -> 5.3.3.
      </action>
      <action dev="ggregory" type="update">
        Update mongodb4.version 4.1.1 -> 4.2.0.
      </action>
      <action dev="ggregory" type="update">
        Update org.fusesource.jansi:jansi 1.18 -> 2.2.0.
      </action>
      <action dev="ggregory" type="update">
        Update org.assertj:assertj-core 3.18.1 -> 3.19.0.
      </action>
      <action dev="ggregory" type="update">
        Update net.javacrumbs.json-unit:json-unit 2.22.0 -> 2.23.0.
      </action>
      <action dev="ggregory" type="update">
        Update Woodstox 5.0.3 -> 6.2.3 to match Jackson 2.12.1.
      </action>
      <action dev="ggregory" type="update">
        Update org.apache.activemq:* 5.16.0 -> 5.16.1.
      </action>
      <action dev="ggregory" type="update">
        Update org.mockito:mockito-* 3.7.0 -> 3.7.7.
      </action>
      <action dev="ggregory" type="update">
        Update org.springframework:* 5.3.2 -> 5.3.3.
      </action>
      <action dev="ggregory" type="update">
        Update mongodb4.version 4.1.1 -> 4.2.0.
      </action>
      <action dev="ggregory" type="update">
        Update org.fusesource.jansi:jansi 1.18 -> 2.3.1.
      </action>
      <action dev="ggregory" type="update">
        Update org.assertj:assertj-core 3.18.1 -> 3.19.0.
      </action>
      <action dev="ggregory" type="update">
        Update net.javacrumbs.json-unit:json-unit 2.22.0 -> 2.23.0.
      </action>
      <action dev="ggregory" type="update">
        Update net.javacrumbs.json-unit:json-unit 2.22.0 -> 2.23.0.
      </action>
      <action dev="ggregory" type="update">
        - com.fasterxml.jackson.core:jackson-annotations ................. 2.12.1 -> 2.12.2
        - com.fasterxml.jackson.core:jackson-core ........................ 2.12.1 -> 2.12.2
        - com.fasterxml.jackson.core:jackson-databind .................... 2.12.1 -> 2.12.2
        - com.fasterxml.jackson.dataformat:jackson-dataformat-xml ........ 2.12.1 -> 2.12.2
        - com.fasterxml.jackson.dataformat:jackson-dataformat-yaml ....... 2.12.1 -> 2.12.2
        - com.fasterxml.jackson.module:jackson-module-jaxb-annotations ... 2.12.1 -> 2.12.2
        - org.apache.commons:commons-lang3 ............................... 3.11   -> 3.12.0
        - org.junit.jupiter:junit-jupiter-engine ......................... 5.7.0  -> 5.7.1
        - org.junit.jupiter:junit-jupiter-migrationsupport ............... 5.7.0  -> 5.7.1
        - org.junit.jupiter:junit-jupiter-params ......................... 5.7.0  -> 5.7.1
        - org.junit.vintage:junit-vintage-engine ......................... 5.7.0  -> 5.7.1
        - org.mockito:mockito-core ....................................... 3.7.7  -> 3.8.0
        - org.mockito:mockito-junit-jupiter .............................. 3.7.7  -> 3.8.0
        - org.mongodb:bson ............................................... 4.2.0  -> 4.2.2
        - org.mongodb:mongodb-driver-sync ................................ 4.2.0  -> 4.2.2
      </action>
    </release>
    <release version="2.14.0" date="2020-11-06" description="GA Release 2.14.0">
      <action issue="LOG4J2-2925" dev="rgoers" type="fix">
        Fix broken link in FAQ.
      </action>
      <action issue="LOG4J2-2957" dev="vy" type="add">
        Add JsonTemplateLayout.
      </action>
      <action issue="LOG4J2-2911" dev="rgoers" type="fix">
        Log4j2EventListener in spring.cloud.config.client listens for wrong event.
      </action>
      <action issue="LOG4J2-2889" dev="mattsicker" type="update" due-to="Geng Yuanzhe">
        Add date pattern support for HTML layout.
      </action>
      <action issue="LOG4J2-2919" dev="mattsicker" type="fix" due-to="Geng Yuanzhe">
        Call ReliabilityStrategy's beforeStopAppenders() method before stopping AsyncAppender.
      </action>
      <action issue="LOG4J2-2892" dev="rgoers" type="update" due-to="Jakub Lukes">
        Allow GelfLayout to produce newline delimited events.
      </action>
      <action issue="LOG4J2-2906" dev="rgoers" type="fix" due-to="Stephen Joyner">
        Fix UnsupportedOperationException when initializing the Log4j2CloudConfigLoggingSystem.
      </action>
      <action issue="LOG4J2-2908" dev="rgoers" type="fix">
        Move Spring Lookup and Spring PropertySource to its own module.
      </action>
      <action issue="LOG4J2-2910" dev="rgoers" type="fix">
        Log4j-web should now stores the servlet context as a map entry instead of in the single external context field.
      </action>
      <action issue="LOG4J2-2822" dev="rgoers" type="fix">
        Javadoc link in ThreadContext description was incorrect.
      </action>
      <action issue="LOG4J2-2894" dev="rgoers" type="fix">
        Fix spelling error in log message.
      </action>
      <action issue="LOG4J2-2901" dev="rgoers" type="fix">
        Missing configuration files should be ignored when creating a composite configuration.
      </action>
      <action issue="LOG4J2-2883" dev="rgoers" type="fix">
        When using DirectFileRolloverStrategy the file pattern was not being recalculated on
        size based rollover after a time based rollover had occurred.
      </action>
      <action issue="LOG4J2-2875" dev="rgoers" type="fix">
        Rollover was failing to create directories when using a DirectFileeRolloverStrategy.
      </action>
      <action issue="LOG4J2-2859" dev="rgoers" type="fix" due-to="Yanming Zhou">
        Fixed typos where mergeFactory should be mergeStrategy.
      </action>
      <action issue="LOG4J2-2832" dev="rgoers" type="fix" due-to="Benjamin Asbach">
        Correct class name printed in error message in RollingFileAppender.
      </action>
      <action issue="LOG4J2-2882" dev="rgoers" type="fix" due-to="Emmanuel Bourg">
        Support java.util.logging filters when using that API.
      </action>
      <action issue="LOG4J2-2880" dev="rgoers" type="fix">
        Create StackWalker benchmark. Revert back to StackWalker.walk based on benchmark results.
      </action>
      <action issue="LOG4J2-2867" dev="rgoers" type="fix">
        Obtain ContextDataProviders asynchronously.
      </action>
      <action issue="LOG4J2-2877" dev="rgoers" type="fix">
        Determine the container id to obtain container and image information.
      </action>
      <action issue="LOG4J2-2844" dev="ggregory" type="fix">
        Null pointer exception when no network interfaces are available.
      </action>
      <action issue="LOG4J2-2848" dev="ggregory" type="add">
        Create module log4j-mongodb4 to use new major version 4 MongoDB driver.
      </action>
      <action issue="LOG4J2-2851" dev="ggregory" type="remove">
        Drop log4j-mongodb2 module.
      </action>
      <action dev="ggregory" type="update">
        Update MongoDB tests to require Java 8 unconditionally now that Log4j requires Java 8.
      </action>
      <action dev="ggregory" type="update">
		Update mongodb3.version from 3.12.1 to 3.12.6.
      </action>
      <action dev="ggregory" type="update">
        Update com.fasterxml.jackson.* 2.10.2 -> 2.11.0.
      </action>
      <action dev="ggregory" type="update">
        Update org.apache.activemq:activemq-broker 5.15.11 -> 5.16.0.
      </action>
      <action dev="ggregory" type="update">
        Update org.apache.commons:commons-compress 1.19 -> 1.20.
      </action>
      <action dev="ggregory" type="update">
        Update org.apache.commons:commons-csv 1.7 -> 1.8.
      </action>
      <action dev="ggregory" type="update">
        Update org.apache.commons:commons-lang3 3.9 -> 3.10.
      </action>
      <action dev="ggregory" type="update">
        Update org.codehaus.groovy:* 2.5.6 -> 3.0.5.
      </action>
      <action dev="ggregory" type="update">
        Update tests junit:junit 4.12 -> 4.13.
      </action>
      <action dev="ggregory" type="update">
        Update tests commons-io:commons-io 2.6 -> 2.7.
      </action>
      <action dev="ggregory" type="update">
        Update jackson 2.11.0 -> 2.11.2.
      </action>
      <action dev="ggregory" type="update">
        Update tests hsqldb 2.5.0 -> 2.5.1.
      </action>
      <action issue="LOG4J2-2895" dev="ckozak" type="fix">
        Fix potential deadlock in asynchronous logging by avoiding blocking for queue space on Log4jThreads
      </action>
      <action issue="LOG4J2-2837" dev="ckozak" type="fix">
        Disruptor and JUL no longer recursively start the AsyncLoggerDisruptor
        resulting in an extra disruptor background thread constantly waiting.
      </action>
      <action issue="LOG4J2-2867" dev="ckozak" type="fix">
        RingBufferLogEventTranslator uses a static ContextDataInjector instead of initializing a new object
        on each thread.
      </action>
      <action issue="LOG4J2-2858" dev="ckozak" type="add" due-to="Stepan Gorban">
        More flexible configuration of the Disruptor WaitStrategy.
      </action>
      <action issue="LOG4J2-2898" dev="ckozak" type="fix" due-to="Turbanov Andrey">
        Avoid initializing volatile fields with default values.
      </action>
      <action issue="LOG4J2-2899" dev="ckozak" type="fix">
        Fix log4j-1.2-api LogEventWrapper threadId and priority accessors when called multiple times.
      </action>
      <action issue="LOG4J2-2939" dev="ckozak" type="fix" due-to="Constantin Hirsch">
        Fix NPE in MDCContextMap on 'contains' and 'isEmpty' invocations.
      </action>
      <action issue="LOG4J2-2954" dev="ckozak" type="fix" due-to="Henry Tung">
        Prevent premature garbage collection of shutdown hooks in DefaultShutdownCallbackRegistry.
      </action>
    </release>
    <release version="2.13.3" date="2020-05-10" description="GA Release 2.13.3">
      <action issue="LOG4J2-2838" dev="rgoers" type="fix">
        Fix NullPointerException in ThreadContextDataInjector.
      </action>
    </release>
    <release version="2.13.2" date="2020-04-23" description="GA Release 2.13.2">
      <action issue="LOG4J2-2824" dev="rgoers" type="fix" due-to="CrazyBills">
        Implement requiresLocation in GelfLayout to reflect whether location information is used in the message Pattern.
      </action>
      <action issue="LOG4J2-2588" dev="rgoers" type="fix">
        Add option to restore printing timeMillis in the JsonLayout.
      </action>
      <action issue="LOG4J2-2766" dev="rgoers" type="fix">
        Initialize pattern processor before triggering policy during reconfiguration.
      </action>
      <action issue="LOG4J2-2457" dev="rgoers" type="update">
        Allow the file extension in the file pattern to be modified during reconfiguration.
      </action>
      <action issue="LOG4J2-2810" dev="rgoers" type="fix">
        Add information about using a url in log4j.configurationFile.
      </action>
      <action issue="LOG4J2-2813" dev="rgoers" type="fix" due-to="Keith D Gregory">
        serializeToBytes was checking wrong variable for null.
      </action>
      <action issue="LOG4J2-2814" dev="rgoers" type="fix">
        Fix Javadoc for ScriptPatternSelector.
      </action>
      <action issue="LOG4J2-2793" dev="rgoers" type="fix" due-to="Renukaprasad C">
        Allow trailing and leading spaces in log level.
      </action>
      <action issue="LOG4J2-2819" dev="mattsicker" type="update">
        Add support for specifying an SSL configuration for SmtpAppender.
      </action>
      <action issue="LOG4J2-2520" dev="rgoers" type="update">
        Allow servlet context path to be retrieved without "/".
      </action>
      <action issue="LOG4J2-2818" dev="rgoers" type="update">
        Allow Spring Lookup to return default and active profiles.
      </action>
      <action issue="LOG4J2-2791" dev="rgoers" type="fix" due-to="Johan Karlberg">
        Correct JsonLayout timestamp sorting issue.
      </action>
      <action issue="LOG4J2-2817" dev="rgoers" type="fix" due-to="Trejkaz">
        Allow the file size action to parse the value without being sensitive to the current locale.
      </action>
      <action issue="LOG4J2-2794" dev="rgoers" type="fix" due-to="Johan Karlberg">
        Make YamlLayoutTest more resilient to environmental differences.
      </action>
      <action issue="LOG4J2-2815" dev="rgoers" type="update">
        Allow Spring Boot applications to use composite configurations.
      </action>
      <action issue="LOG4J2-1360" dev="rgoers" type="add" due-to="Kevin Leturc">
        Provide a Log4j implementation of System.Logger.
      </action>
      <action issue="LOG4J2-2790" dev="rgoers" type="fix" due-to="Marius Volkhart">
        Conditionally allocate PluginEntry during PluginCache loading.
      </action>
      <action issue="LOG4J2-2811" dev="rgoers" type="fix" due-to="Kuojian21">
        Add missing includeLocation parameter when creating AsyncLogger.
      </action>
      <action issue="LOG4J2-2761" dev="rgoers" type="fix" due-to="Uwe Schindler">
        Fix Exceptions when whitespace is in the file path and Java security manager is used.
      </action>
      <action issue="LOG4J2-2809" dev="rgoers" type="fix" due-to="Romain Manni-Bucau">
        Avoid NullPointerException when StackWalker returns null.
      </action>
      <action issue="LOG4J2-2807" dev="rgoers" type="add">
        Added EventLookup to retrieve fields from the log event.
      </action>
      <action issue="LOG4J2-2805" dev="rgoers" type="fix">
        TimeFilter did not handle daylight saving time transitions and did not support a range over 2 days.
      </action>
      <action issue="LOG4J2-2779" dev="rgoers" type="update">
        Add ContextDataProviders as an alternative to having to implement a ContextDataInjector.
      </action>
      <action issue="LOG4J2-2812" dev="ggregory" type="update">
        [JDBC] Throw a AppenderLoggingException instead of an NPE in the JDBC database manager.
      </action>
    </release>
    <release version="2.13.1" date="2020-02-25" description="GA Release 2.13.1">
      <action issue="LOG4J2-2717" dev="rgoers" type="fix">
        Slow initialization on Windows due to accessing network interfaces.
      </action>
      <action issue="LOG4J2-2789" dev="rgeors" type="update" due-to="Marius Volkhart">
        Conditionally perform status logging calculations in PluginRegistry.
      </action>
      <action issue="LOG4J2-2756" dev="rgoers" type="fix">
        Prevent LoggerContext from being garbage collected while being created.
      </action>
      <action issue="LOG4J2-2769" dev="rgoers" type="fix">
        Do not log an error if Files.move does not work.
      </action>
      <action issue="LOG4J2-2039" dev="rgoers" type="fix">
        Rollover fails when file matches pattern but index is too large.
      </action>
      <action issue="LOG4J2-2784" dev="rgoers" type="fix">
        Counter stuck at 10 and overwriting files when leading zeros used in the file pattern count.
      </action>
      <action issue="LOG4J2-2746" dev="rgoers" type="fix">
        ClassLoaderContextSelector was not locating the LoggerContext during shutdown.
      </action>
      <action issue="LOG4J2-2652" dev="rgoers" type="fix">
        JSON output wrong when using additional fields.
      </action>
      <action issue="LOG4J2-2649" dev="rgoers" type="fix">
        GraalVM does not allow use of MethodHandles.
      </action>
      <action issue="LOG4J2-2211" dev="rgoers" type="fix">
        Allow Lookup keys with leading dashes by using a slash as an escape character.
      </action>
      <action issue="LOG4J2-2782" dev="rgoers" type="update">
        Use LinkedBlockingQueue instead of synchronized collection in StatusConfiguration.
      </action>
      <action issue="LOG4J2-2781" dev="rgoers" type="fix" due-to="qxo">
        ServletContainerInitializer was obtaining the StatusLogger too soon.
      </action>
      <action issue="LOG4J2-2676" dev="rgoers" type="fix" due-to="Gregg Donovan">
        PluginProcessor should use Messager instead of System.out.
      </action>
      <action issue="LOG4J2-2703" dev="rgoers" type="fix" due-to="Volkan Yazici">
        MapMessage.getFormattedMesssage() would incorrectly format objects.
      </action>
      <action issue="LOG4J2-2760" dev="rgoers" type="fix" due-to="Christoph Kaser">
        Always write header on a new OutputStream.
      </action>
      <action issue="LOG4J2-2777" dev="rgoers" type="update" due-to="joongs4">
        Add a retry count attribute to the KafkaAppender.
      </action>
      <action issue="LOG4J2-2776" dev="rgoers" type="fix" due-to="Christoph Kaser">
        An error message in RollingFileAppender uses a placeholder for the name but does not specify the name
        argument in the logging call
      </action>
      <action issue="LOG4J2-2758" dev="rgoers" type="fix" due-to="Christoph Kaser">
        NullPointerException when using a custom DirectFileRolloverStrategy without a file name.
      </action>
      <action issue="LOG4J2-2768" dev="rgoers" type="fix" due-to="Marius Volkhart">
        Add mulit-parameter overloads to LogBuilder.
      </action>
      <action issue="LOG4J2-2770" dev="rgoers" type="fix" due-to="Bill Kuker">
        Fixed NullPointerException after reconfiguring via JMX.
      </action>
      <action issue="LOG4J2-2759" dev="rgoers" type="fix">
        RollingFileAppender was not rolling on startup if createOnDemand was set to true.
      </action>
      <action issue="LOG4J2-2767" dev="rgoers" type="fix">
        Warn if pattern is missing on Routes element. Use default route.
      </action>
      <action issue="LOG4J2-2415" dev="ckozak" type="fix" due-to="Andrey Turbanov">
        Fix lock contention in the classloader using new versions of slf4j without EventData on slf4j logger creation.
      </action>
      <action issue="LOG4J2-2677" dev="ckozak" type="fix">
        Rollover handles parallel file deletion gracefully.
      </action>
      <action issue="LOG4J2-2744" dev="ckozak" type="fix">
        Remove unnecessary EventLogger references from log4j-slf4j18-impl due to removal from slf4j.
      </action>
      <action issue="LOG4J2-2745" dev="ckozak" type="update">
        Update log4j-slf4j18-impl slf4j version to 1.8.0-beta4 from 1.8.0-alpha2.
      </action>
      <action issue="LOG4J2-2747" dev="ckozak" type="fix">
        Fix a memory leak using fully asynchronous logging when the queue is full using the 'discard' asynchronous queue full strategy.
      </action>
      <action issue="LOG4J2-2739" dev="ckozak" type="fix">
        Fix erroneous log4j-jul recursive logger detection resulting in some no-op JUL loggers and 'WARN Recursive call to getLogger' being reported by the status logger.
      </action>
      <action issue="LOG4J2-2748" dev="ckozak" type="add">
        Implement ISO8601_PERIOD_MICROS fixed date format matching ISO8601_PERIOD with support for microsecond precision.
      </action>
      <action issue="LOG4J2-2735" dev="ckozak" type="fix" due-to="Andy Wilkinson">
        PluginCache output is reproducible allowing the annotation processor to produce deterministic results.
      </action>
      <action issue="LOG4J2-2751" dev="ckozak" type="fix">
        Fix StackLocator.getCallerClass performance in cases where Reflection.getCallerClass is not accessible.
      </action>
      <action issue="LOG4J2-2752" dev="ckozak" type="fix">
        MutableLogEvent and RingBufferLogEvent avoid StringBuffer and parameter array allocation unless reusable messages are used.
      </action>
      <action issue="LOG4J2-2754" dev="ckozak" type="fix">
        LoaderUtil.getClassLoaders may discover additional loaders and no longer erroneously returns a result with a null element in some environments.
      </action>
      <action issue="LOG4J2-2575" dev="rgoers" type="fix" due-to="Nathan Friess">
        CronExpression.getBeforeTime() would sometimes return incorrect result.
      </action>
      <action issue="LOG4J2-2762" dev="ggregory" type="fix">
        [JDBC] MS-SQL Server JDBC driver throws SQLServerException when inserting a null value for a VARBINARY column.
      </action>
      <action issue="LOG4J2-2763" dev="ggregory" type="update">
        Update dependencies.
      </action>
      <action issue="LOG4J2-2770" dev="ggregory" type="fix" due-to="Bill Kuker">
        NullPointerException after reconfiguring via JMX.
      </action>
    </release>
    <release version="2.13.0" date="2019-12-11" description="GA Release 2.13.0">
      <action issue="LOG4J2-2058" dev="rgoers" type="fix">
        Prevent recursive calls to java.util.LogManager.getLogger().
      </action>
      <action issue="LOG4J2-2725" dev="ckozak" type="fix" due-to="Dzmitry Anikechanka">
        LOG4J2-2725 - Added try/finally around event.execute() for RingBufferLogEventHandler to clear memory
        correctly in case of exception/error
      </action>
      <action issue="LOG4J2-2635" dev="rgoers" type="fix" due-to="Filipp Gunbin">
        Wrong java version check in ThreadNameCachingStrategy.
      </action>
      <action issue="LOG4J2-2674" dev="rgoers" type="fix" due-to="Anton Korenkov">
        Use a less confusing name for the CompositeConfiguration source.
      </action>
      <action issue="LOG4J2-2732" dev="rgoers" type="add" due-to="Matt Pavlovich">
        Add ThreadContext.putIfNotNull method.
      </action>
      <action issue="LOG4J2-2731" dev="rgoers" type="add">
        Add a Level Patttern Selector.
      </action>
      <action issue="LOG4J2-2701" dev="rgoers" type="update">
        Update Jackson to 2.9.10.
      </action>
      <action issue="LOG4J2-2727" dev="rogers" type="fix" due-to="Clément Mathieu">
        Add setKey method to Kafka Appender Builder.
      </action>
      <action issue="LOG4J2-2707" dev="rgoers" type="fix" due-to="Christian Frank">
        ArrayIndexOutOfBoundsException could occur with MAC address longer than 6 bytes.
      </action>
      <action issue="LOG4J2-63" dev="rgoers" type="add">
        Add experimental support for Log4j 1 configuration files.
      </action>
      <action issue="LOG4J2-2712" dev="rgoers" type="fix">
        The rolling file appenders would fail to compress the file after rollover if the file name matched the
        file pattern.
      </action>
      <action issue="LOG4J2-2716" dev="rgoers" type="add">
        Add the ability to lookup Kubernetes attributes in the Log4j configuration. Allow Log4j properties to
        be retrieved from the Spring environment if it is available.
      </action>
      <action issue="LOG4J2-2710" dev="rgoers" type="add">
        Allow Spring Boot application properties to be accessed in the Log4j 2 configuration. Add
        lower and upper case Lookups.
      </action>
      <action issue="LOG4J2-2709" dev="rgoers" type="update">
        Allow message portion of GELF layout to be formatted using a PatternLayout. Allow
        ThreadContext attributes to be explicitly included or excluded in the GelfLayout.
      </action>
      <action issue="LOG4J2-2693" dev="mattsicker" type="fix">
        @PluginValue does not support attribute names besides "value".
      </action>
      <action issue="LOG4J2-2647" dev="mattsicker" type="fix">
        Validation blocks definition of script in properties configuration.
      </action>
      <action issue="LOG4J2-2680" dev="rgoers" type="fix" due-to="Guillermo Xavier Hurtado Garcia">
        Set result of rename action to true if file was copied.
      </action>
      <action issue="LOG4J-2672" dev="rgoers" type="fix" due-to="Stephen Colebourne">
        Add automatic module names where missing.
      </action>
      <action issue="LOG4J2-2639" dev="rgoers" type="add">
        Add builder pattern to Logger interface.
      </action>
      <action issue="LOG4J2-2673" dev="ggregory" type="fix" due-to="Yuichi Sugimura">
        OutputStreamAppender.Builder ignores setFilter().
      </action>
      <action issue="LOG4J2-2725" dev="ckozak" type="fix" due-to="Dzmitry Anikechanka">
        Prevent a memory leak when async loggers throw errors.
      </action>
    </release>
    <release version="2.12.1" date="2019-08-06" description="GA Release 2.12.1">
      <action issue="LOG4J2-1946" dev="rgoers" type="fix" due-to="Igor Perelyotov">
        Allow file renames to work when files are missing from the sequence.
      </action>
      <action issue="LOG4J2-2650" dev="rgoers" type="fix" due-to="Mattia Bertorello">
        Support emulating a MAC address when using ipv6.
      </action>
      <action issue="LOG4J2-2366" dev="rgoers" type="fix">
        Remove references to LoggerContext when it is shutdown.
      </action>
      <action issue="LOG4J2-2556" dev="rgoers" type="update">
        Make Log4j Core optional for Log4j 1.2 API.
      </action>
      <action issue="LOG4J2-2644" dev="rgoers" type="fix">
        Improve the performance of capturing location information.
      </action>
      <action issue="LOG4J2-2646" dev="ggregory" type="update">
        Update MongoDB 3 driver from 3.10.1 to 3.10.2.
      </action>
      <action issue="LOG4J2-2657" dev="ggregory" type="update">
        Improve exception messages in the JDBC appender.
      </action>
      <action issue="LOG4J2-2658" dev="ckozak" type="fix">
        AbstractAction.reportException records a warning to the status logger, providing more information when file
        based appenders fail to compress rolled data asynchronously.
      </action>
      <action issue="LOG4J2-2659" dev="ckozak" type="fix">
        AbstractAction handles and records unchecked RuntimeException and Error in addition to IOException.
      </action>
      <action issue="LOG4J2-2660" dev="ggregory" type="update">
        Retry when JDBC throws a java.sql.SQLTransactionRollbackException in commitAndClose().
      </action>
      <action issue="LOG4J2-2667" dev="ggregory" type="fix" due-to="Gary Gregory, Edith Chui">
        "Values not bound to statement" when using JDBC appender, appender does not respect bufferSize="0".
      </action>
    </release>
    <release version="2.12.0" date="2019-06-23" description="GA Release 2.12.0">
      <action issue="LOG4J2-2547" dev="rgoers" type="fix">
        RollingRandomAccessFileAppender error message referenced incorrect class name.
      </action>
      <action issue="LOG4J2-2616" dev="rgoers" type="fix">
        Restore constructor to ThrowablePatternConverter that was removed in 2.8.2.
      </action>
      <action issue="LOG4J2-2622" dev="rgoers" type="fix">
        StructuredDataId was ignoring maxLength atribute.
      </action>
      <action issue="LOG4J2-2636" dev="rgoers" type="fix">
        RFC5424Layout was not properly setting default Structured Element id for the MDC
      </action>
      <action issue="LOG4J2-2403" dev="rgoers" type="add" due-to="hupfdule">
        Allow zero padding the counter of a RollingFileAppender.
      </action>
      <action issue="LOG4J2-2427" dev="rgoers" type="add" due-to="Rimaljit Kaur">
        Add filter that will match events when no marker is present.
      </action>
      <action issue="LOG4J2-1143" dev="rgoers" type="fix" due-to="Pascal Heinrich">
        Lookups were not found if the plugin key was not lower case.
      </action>
      <action issue="LOG4J2-2406" dev="rgoers" type="add">
        Add reconfiguration methods to Configurator.
      </action>
      <action issue="LOG4J2-1852" dev="rgoers" type="fix" due-to="Tanner Altares">
        Locate plugins within a Jar using a URL Connection.
      </action>
      <action issue="LOG4J2-2610" dev="rgoers" type="fix">
        Explicitly set file creation time.
      </action>
      <action issue="LOG4J2-2561" dev="rgoers" type="fix" due-to="Ulrich Enslin">
        JEP223 version detection fix for JDK 9 and up.
      </action>
      <action issue="LOG4J2-1103" dev="rgoers" type="fix" due-to="Seán Dunne">
        FailoverAppender was failing with ERROR appender Failover has no parameter that matches element Failovers.
      </action>
      <action issue="LOG4J2-2602" dev="rgoers" type="fix">
        Update file time when size based triggering policy is used without a time-based triggering policy.
      </action>
      <action issue="LOG4J2-2597" dev="rgoers" type="fix">
        Throw better exception message when both log4j-slf4j-impl and log4j-to-slf4j are present.
      </action>
      <action issue="LOG4J2-913" dev="rgoers" type="add">
        Add support for reconfiguration via HTTP(S), Docker, and Spring Cloud Configuration.
      </action>
      <action issue="LOG4J2-2586" dev="rgoers" type="add">
        TCP Appender should support a host name resolving to multiple IP addresses.
      </action>
      <action issue="LOG4J2-2559" dev="ggregory" type="fix" due-to="Li Lei, Gary Gregory">
        NullPointerException in JdbcAppender.createAppender().
      </action>
      <action dev="ggregory" type="update" due-to="Gary Gregory">
        Update tests from H2 1.4.197 to 1.4.199.
      </action>
      <action issue="LOG4J2-2570" dev="ggregory" type="update" due-to="Gary Gregory">
        Update Jackson from 2.9.7 to 2.9.8.
      </action>
      <action issue="LOG4J2-2574" dev="ggregory" type="update" due-to="Gary Gregory">
        Update MongoDB 3 module driver from 3.9.0 to 3.10.1.
      </action>
      <action issue="LOG4J2-2592" dev="ggregory" type="fix" due-to="Dávid Kaya, Gary Gregory">
        StackOverflowException when server not reachable with SocketAppender.
      </action>
      <action issue="LOG4J2-2337" dev="ggregory" type="add" due-to="Arvind Sahare, Patrice Ferrot">
        Allow custom end-of-line with JsonLayout.
      </action>
      <action issue="LOG4J2-2598" dev="ckozak" type="add" due-to="Carter Kozak">
        GZIP compression on rollover supports configurable compression levels.
      </action>
      <action issue="LOG4J2-2598" dev="ggregory" type="fix" due-to="Gary Gregory">
        java.lang.StackOverflowError at org.apache.logging.log4j.junit.AbstractExternalFileCleaner.println(AbstractExternalFileCleaner.java:169).
      </action>
      <action issue="LOG4J2-2564" dev="ckozak" type="fix">
        MapPatternConverter is properly created from the '%K', '%map', and '%MAP' patterns.
        PatternConverter instanceOf methods with unknown parameter types no longer elide those with known parameters.
      </action>
      <action issue="LOG4J2-2611" dev="ckozak" type="add">
        AsyncQueueFullPolicy configuration short values "Default" and "Discard" are case insensitive to avoid confusion.
      </action>
      <action issue="LOG4J2-2612" dev="ggregory" type="fix">
        NullPointerException at org.apache.logging.log4j.core.appender.db.jdbc.JdbcDatabaseManager.writeInternal(JdbcDatabaseManager.java:803).
      </action>
      <action issue="LOG4J2-2618" dev="ggregory" type="fix">
        Possible ClassCastException in org.apache.logging.log4j.core.script.ScriptManager.ScriptManager(Configuration, WatchManager)
      </action>
      <action issue="LOG4J2-2619" dev="ggregory" type="update">
        Update Jackson from 2.9.8 to 2.9.9.
      </action>
      <action issue="LOG4J2-2631" dev="ckozak" type="fix">
        RoutingAppender PurgePolicy implementations no longer stop appenders referenced from the logger configuration,
        only those that have been created by the RoutingAppender. Note that RoutingAppender.getAppenders no longer
        includes entries for referenced appenders, only those which it has created.
      </action>
      <action issue="LOG4J2-2629" dev="ckozak" type="fix">
        Fix a race allowing events not to be recorded when a RoutingAppender purge policy attempts to delete an idle
        appender at exactly the same time as a new event is recorded.
      </action>
      <action issue="LOG4J2-2606" dev="ckozak" type="fix">
        Asynchronous logging when the queue is full no longer results in heavy CPU utilization and low throughput.
      </action>
      <action issue="LOG4J2-2634" dev="ckozak" type="update">
        Refactor several AsyncLogger methods below the 35 byte threshold for inlining.
      </action>
      <action issue="LOG4J2-2634" dev="ggregory" type="add">
        Add and use method org.apache.logging.log4j.message.MapMessage.toKey(String) for simpler subclasses.
      </action>
    </release>
    <release version="2.11.2" date="2019-02-04" description="GA Release 2.11.2">
      <action issue="LOG4J2-2500" dev="rgoers" type="fix">
        Document that Properties element must be the first configuration element.
      </action>
      <action issue="LOG4J2-2543" dev="rgoers" type="fix" due-to="Dermot Hardy">
        Add Log4j-to-SLF4J to BOM pom.xml.
      </action>
      <action issue="LOG4J2-2061" dev="rgoers" type="fix">
        Use the file pattern as the FileManager "name" when no filename is present.
      </action>
      <action issue="LOG4J2-2009" dev="rgoers" type="fix">
        Expose LoggerContext.setConfiguration as a public method.
      </action>
      <action issue="LOG4J2-2542" dev="rgoers" type="fix">
        CronTriggeringPolicy was not rolling properly, especially when used with the SizeBasedTriggeringPolicy.
      </action>
      <action issue="LOG4J2-2266" dev="rgoers" type="fix">
        Load PropertySources from any accessible ClassLoader. Hide any exceptions that may occur accessing a PropertySource.
      </action>
      <action issue="LOG4J2-1570" dev="rgoers" type="fix">
        Logging with a lambda expression with a method call that also logs would cause logs within method call to reference line num and method name of the parent method.
      </action>
      <action issue="LOG4J2-1576" dev="rgoers" type="update">
        Switch from CLIRR to RevAPI for detecting API changes.
      </action>
      <action issue="LOG4J2-2485" dev="rgoers" type="fix" due-to="Giovanni Matteo Fumarola">
        SizeBasedTriggeringPolicy was not honored when using the DirectWriteRolloverStrategy if the machine restarts.
      </action>
      <action issue="LOG4J2-1906" dev="rgoers" type="fix">
        Direct write was creating files with the wrong date/time.
      </action>
      <action issue="LOG4J2-2453" dev="rgoers" type="fix" due-to="theit">
        Add Log4j-slf4j18-impl dependency to BOM POM.
      </action>
      <action issue="LOG4J2-2515" dev="rgoers" type="fix" due-to="MakarovS">
        Configuration documentation referenced incorrect method name.
      </action>
      <action issue="LOG4J2-2514" dev="rgoers" type="fix" due-to="smilebrian0515">
        Make Strings.toRootUpperCase a static method so it can be accessed.
      </action>
      <action issue="LOG4J2-1571" dev="rgoers" type="fix" due-to="torbenmoeller">
        Fixed Appenders section in Extending Log4j.
      </action>
      <action issue="LOG4J2-2391" dev="ckozak" type="update">
        Improve exception logging performance. ThrowableProxy construction uses a faster
        method to discover the current stack trace. ThrowablePatternConverter and
        ExtendedThrowablePatternConverter default configurations no longer allocate
        an additional buffer for stack trace contents.
      </action>
      <action issue="LOG4J2-2397" dev="ggregory" type="fix" due-to="EckelDong">
        Pre-deployment of PersistenceUnit that using Log4j as session logger failed (#198).
      </action>
      <action issue="LOG4J2-2365" dev="ckozak" type="fix" due-to="Eugene Zimichev">
        NameAbbreviator correctly abbreviates first fragments (#188).
      </action>
      <action issue="LOG4J2-2201" dev="ckozak" type="fix">
        Fix memory leak in ReusableParameterizedMessage.
      </action>
      <action issue="LOG4J2-2363" dev="ckozak" type="fix" due-to="Brian Laub">
        ReusableObjectMessage parameter is properly passed to appenders (#203).
      </action>
      <action issue="LOG4J2-2418" dev="ggregory" type="fix" due-to="Jonas Rutishauser">
        NullPointerException when closing never used RollingRandomAccessFileAppender.
      </action>
      <action issue="LOG4J2-2422" dev="ggregory" type="fix" due-to="rswart, Gary Gregory">
        Handle some unchecked exceptions while loading plugins.
      </action>
      <action issue="LOG4J2-2441" dev="ckozak" type="fix">
        Setting a null ErrorHandler on AbstractAppender is not allowed and will no-op as expected.
      </action>
      <action issue="LOG4J2-2444" dev="ckozak" type="fix">
        ErrorHandler is invoked with a LogEvent and Throwable when possible, where previously only a string was used.
      </action>
      <action issue="LOG4J2-2447" dev="ggregory" type="update">
        Let the NullAppender default its name to "null".
      </action>
      <action issue="LOG4J2-2468" dev="ggregory" type="update">
        Update Jackson from 2.9.6 to 2.9.7.
      </action>
      <action issue="LOG4J2-2469" dev="ggregory" type="update">
        Update Apache Commons Compress from 1.17 to 1.18.
      </action>
      <action issue="LOG4J2-2470" dev="ggregory" type="update">
        Update Apache Commons CSV from 1.5 to 1.6.
      </action>
      <action issue="LOG4J2-2471" dev="ggregory" type="update">
        Update javax.mail from 1.6.1 to 1.6.2.
      </action>
      <action issue="LOG4J2-2472" dev="ggregory" type="update">
        Update mongo-java-driver 3 from 3.8.0 to 3.8.2.
      </action>
      <action issue="LOG4J2-2413" dev="ggregory" type="fix" due-to="Andres Luuk, Gary Gregory">
        Exceptions are added to all columns when a JDBC Appender's ColumnMapping uses a Pattern.
      </action>
      <action issue="LOG4J2-2466" dev="ggregory" type="fix" due-to="Paolo Bonanomi, Gary Gregory">
        ColumnMapping literal not working.
      </action>
      <action issue="LOG4J2-2478" dev="ckozak" type="fix" due-to="Diego Elias Costa">
        AbstractStringLayoutStringEncodingBenchmark returns the computed variables on each benchmark to avoid DCE.
      </action>
      <action issue="LOG4J2-2134" dev="ggregory" type="fix" due-to="David del Amo Mateos, Gary Gregory">
      	StackOverflowError at AwaitCompletionReliabilityStrategy.
      </action>
      <action issue="LOG4J2-2481" dev="ggregory" type="fix">
      	Avoid NullPointerExceptions in org.apache.logging.log4j.core.config.AbstractConfiguration for null arguments.
      </action>
      <action issue="LOG4J2-2457" dev="ggregory" type="fix" due-to="Heiko Schwanke, Gary Gregory">
      	RollingRandomAccessFileManager ignores new file patterns from programmatic reconfiguration.
      </action>
      <action issue="LOG4J2-2482" dev="ggregory" type="fix" due-to="Rob Gansevles">
        BasicContextSelector cannot be used in a OSGI application.
      </action>
      <action issue="LOG4J2-2476" dev="ggregory" type="fix" due-to="Al Bundy">
        org.apache.log4j.SimpleLayout and ConsoleAppender missing in log4j-1.2-api.
      </action>
      <action issue="LOG4J2-2489" dev="ggregory" type="update">
        JDBC Appender should release parameter resources ASAP.
      </action>
      <action issue="LOG4J2-2491" dev="ggregory" type="update">
        Allow all Appenders to optionally carry a Property array.
      </action>
      <action issue="LOG4J2-2497" dev="ggregory" type="fix">
        JmsAppender reconnectIntervalMillis cannot be set from a configuration file.
      </action>
      <action issue="LOG4J2-2499" dev="ggregory" type="fix">
        JMS Appender may throw a NullPointerException when JMS is not up while the Appender is starting.
      </action>
      <action issue="LOG4J2-2496" dev="ggregory" type="add">
        JDBC Appender should reconnect to the database when a connection goes stale.
      </action>
      <action issue="LOG4J2-2405" dev="ggregory" type="update" due-to="Marco Herrn">
        Better handling of %highlight pattern when using jul-bridge.
      </action>
      <action issue="LOG4J2-2503" dev="ggregory" type="update">
        Update MongoDB driver from 3.8.2 to 3.9.0 for log4j-mongodb3 module.
      </action>
      <action issue="LOG4J2-2505" dev="ggregory" type="add">
        Let JDBC PoolingDriverConnectionSource with Apache Commons DBCP configure a PoolableConnectionFactory.
      </action>
      <action issue="LOG4J2-2508" dev="ggregory" type="fix">
      	JDBC Appender fails when using both parameter, source, and literal ColumnMapping elements.
      </action>
      <action issue="LOG4J2-2509" dev="ggregory" type="add">
        Allow a JDBC Appender to truncate strings to match a table's metadata column length limit.
      </action>
      <action issue="LOG4J2-1246" dev="ggregory" type="add">
        PatternLayout %date conversion pattern should render time zone designator for ISO-ISO8601.
      </action>
      <action issue="LOG4J2-2527" dev="ckozak" type="fix">
        Prevent ConcurrentModificationException while iterating over ListAppender events.
      </action>
      <action issue="LOG4J2-2522" dev="ckozak" type="fix" due-to="Adam Lesiak">
        Fix regression using MapMessageLookup.lookup with MapMessages that do not implement StringMapMessage.
      </action>
      <action issue="LOG4J2-2530" dev="ckozak" type="fix" due-to="Travis Spencer">
        Generalize checks using MapMessage implementations with do not extend StringMapMessage.
        Introduce new JAVA_UNQUOTED MapMessage format type based on the JAVA formatting, but without
        quoted values.
      </action>
      <action issue="LOG4J2-2533" dev="ckozak" type="fix" due-to="Michail Prusakov">
        Fix a regression introduced by LOG4J2-2301 in 2.11.1 allowing allocation to occur in AsyncLoggerConfig.
      </action>
    </release>
    <release version="2.11.1" date="2018-07-22" description="GA Release 2.11.1">
      <action issue="LOG4J2-2389" dev="rgoers" type="fix" due-to="Liu Wen">
        ThrowableProxy was saving and retrieving cache entries using different keys.
      </action>
      <action issue="LOG4J2-2316" dev="rgoers" type="fix">
        If root LoggerConfig does not have a Level return ERROR.
      </action>
      <action issue="LOG4J2-2390" dev="rgoers" type="fix" due-to="anton-balaniuc">
        Fix broken links in log4j web documentation.
      </action>
      <action issue="LOG4J2-1721" dev="rgoers" type="update" due-to="Phokham Nonava">
        Allow composite configuration for context parameter.
      </action>
      <action issue="LOG4J2-2343" dev="rgoers" type="fix" due-to="Raymond Augé">
        The OSGi Activator specified an incorrect version.
      </action>
      <action issue="LOG4J2-2305" dev="rgoers" type="fix" due-to="Björn Kautler">
        Make java.util.ServiceLoader properly work in OSGi by using the Service Loader Mediator Specification.
      </action>
      <action issue="LOG4J2-2305" dev="rgoers" type="fix">
        Split the SLF4J binding into 2 implementations - one for SLF4J 1.7.x and one for SLF4J 1.8+.
      </action>
      <action issue="LOG4J2-2268" dev="rgoers" type="fix" due-to="Tilman Hausherr">
        Improve plugin error message when elements are missing.
      </action>
      <action issue="LOG4J2-2283" dev="ggregory" type="fix" due-to="Vishnu Priya Matha">
        ParserConfigurationException when using Log4j with oracle.xml.jaxp.JXDocumentBuilderFactory.
      </action>
      <action issue="LOG4J2-2300" dev="ggregory" type="fix">
        PoolingDriverConnectionSource does not take into account properties, user name, and password.
      </action>
      <action issue="LOG4J2-2302" dev="ggregory" type="update">
        Status logger should show the Log4j name and version when initializing itself.
      </action>
      <action issue="LOG4J2-2304" dev="ggregory" type="update" due-to="wumengsheng">
        Log4j2 2.8.2 JMX unregister NullPointerException.
      </action>
      <action issue="LOG4J2-2311" dev="ggregory" type="update">
      	Update Jackson from 2.9.4 to 2.9.5.
      </action>
      <action issue="LOG4J2-2313" dev="ggregory" type="update">
      	Update LMAX Disruptor from 3.3.7 to 3.4.2.
      </action>
      <action issue="LOG4J2-548" dev="ggregory" type="update" due-to="Shehata, Paresh Varke, Eric Victorson, Martin Laforet">
      	Log4j 2.0 ERROR "Could not search jar" with JBoss EAP 6.2.
      </action>
      <action issue="LOG4J2-2307" dev="ckozak" type="fix">
        MutableLogEvent and RingBufferLogEvent message mementos retain the original format string.
      </action>
      <action issue="LOG4J2-2032" dev="ckozak" type="fix" due-to="Kostiantyn Shchepanovskyi">
        Curly braces in parameters are not treated as placeholders.
      </action>
      <action issue="LOG4J2-2317" dev="ckozak" type="fix">
        MutableLogEvent.getNonNullImmutableMessage and Log4jLogEvent.makeMessageImmutable retain format and parameters.
      </action>
      <action issue="LOG4J2-2318" dev="ckozak" type="fix">
        Messages are no longer mutated when the asynchronous queue is full. A warning is logged to the status logger instead.
      </action>
      <action issue="LOG4J2-2320" dev="ckozak" type="fix">
        Fix NPE in AbstractLogger when another exception is thrown, masking the root cause.
      </action>
      <action issue="LOG4J2-2321" dev="ckozak" type="fix">
        AsyncLogger uses the correct level when unspecified. This provides parity between AsyncLogger and Logger.
      </action>
      <action issue="LOG4J2-2322" dev="ckozak" type="fix">
        Custom ContextSelector implementations which select an AsyncLoggerContext disable LoggerConfig.includeLocation
        by default for parity with AsyncLoggerContextSelector.
      </action>
      <action issue="LOG4J2-2269" dev="ckozak" type="fix">
        MutableLogEvent references to other objects are cleared after each use.
        Fix a memory leak causing references to parameters to be held after synchronous logging with thread locals enabled.
      </action>
      <action issue="LOG4J2-2328" dev="ggregory" type="update">
        Update JAnsi from 1.17 to 1.17.1.
      </action>
      <action issue="LOG4J2-2301" dev="ckozak" type="fix">
        Mixed async loggers no longer forget parameter values, providing some appenders with an array of nulls.
      </action>
      <action issue="LOG4J2-2331" dev="ckozak" type="fix" due-to="Mike Baranski">
        RollingFileManager debug logging avoids string concatenation and errant braces in favor of parameterized logging.
      </action>
      <action issue="LOG4J2-2333" dev="ckozak" type="fix">
        Handle errors thrown in default disruptor ExceptionHandler implementations to avoid killing background threads.
      </action>
      <action issue="LOG4J2-2334" dev="ggregory" type="fix">
        Add API org.apache.logging.log4j.core.appender.AsyncAppender.getQueueSize().
      </action>
      <action issue="LOG4J2-2336" dev="ckozak" type="fix">
        Remove duplicate hyphen from the AsyncLoggerConfig background thread name.
      </action>
      <action issue="LOG4J2-2347" dev="ggregory" type="fix">
        Update Apache Commons Compress from 1.16.1 to 1.17.
      </action>
      <action issue="LOG4J2-2351" dev="ckozak" type="update">
        Added AbstractLogEvent.getMutableInstant to allow the MutableInstant instance to be modified by classes extending AbstractLogEvent.
      </action>
      <action issue="LOG4J2-2352" dev="ckozak" type="fix">
        RingBufferLogEvent memento messages provide the expected format string, and no longer attempt to substitute parameters into curly braces in parameter toString values.
        Both RingBufferLogEvent and MutableLogEvent memento implementations memoize results to avoid rebuilding formatted string values.
      </action>
      <action issue="LOG4J2-2355" dev="ckozak" type="fix" due-to="Henrik Brautaset Aronsen">
        PropertiesUtil ignores non-string system properties. Fixes a NoClassDefFoundError initializing StatusLogger
        caused by an NPE while initializing the static PropertiesUtil field.
      </action>
      <action issue="LOG4J2-2357" dev="ggregory" type="update">
        Update Jackson from 2.9.5 to 2.9.6.
      </action>
      <action issue="LOG4J2-2358" dev="ggregory" type="update">
        Update Kafka client from 1.0.0 to 1.1.0.
      </action>
      <action issue="LOG4J2-2362" dev="ckozak" type="fix">
        Fixed a memory leak in which ReusableObjectMessage would hold a reference to the most recently logged object.
      </action>
      <action issue="LOG4J2-2312" dev="ckozak" type="fix">
        Jackson layouts used with AsyncLoggerContextSelector output the expected format rather than only a JSON string of the message text.
      </action>
      <action issue="LOG4J2-2364" dev="ckozak" type="fix">
        Fixed a memory leak in which ReusableParameterizedMessage would hold a reference to the most recently
        logged throwable and provided varargs array.
      </action>
      <action issue="LOG4J2-2368" dev="ckozak" type="fix">
        Nested logging doesn't clobber AbstractStringLayout cached StringBuidlers
      </action>
      <action issue="LOG4J2-2373" dev="ckozak" type="fix" due-to="Kevin Meurer">
        StringBuilders.escapeJson implementation runs in linear time. Escaping large JSON strings
        in EncodingPatternConverter and MapMessage will perform significantly better.
      </action>
      <action issue="LOG4J2-2376" dev="ckozak" type="fix" due-to="Kevin Meurer">
        StringBuilders.escapeXml implementation runs in linear time. Escaping large XML strings
        in EncodingPatternConverter and MapMessage will perform significantly better.
      </action>
      <action issue="LOG4J2-2377" dev="ggregory" type="fix" due-to="Mirko Rzehak, Gary Gregory">
        NullPointerException in org.apache.logging.log4j.util.LoaderUtil.getClassLoaders() when using Bootstrap class loader.
      </action>
      <action issue="LOG4J2-2382" dev="ggregory" type="fix">
        Update Mongodb 3 driver from 3.6.3 to 3.8.0.
      </action>
      <action issue="LOG4J2-2384" dev="ggregory" type="update">
        Update Kafka client from 1.1.0 to 1.1.1.
      </action>
      <action issue="LOG4J2-2385" dev="ggregory" type="update">
        Update Groovy from 2.4.13 to 2.5.1.
      </action>
      <action issue="LOG4J2-2386" dev="ggregory" type="update">
        Update optional Apache Commons DBCP from 2.2.0 to 2.4.0.
      </action>
      <action issue="LOG4J2-2388" dev="ggregory" type="fix" due-to="Failled">
        Thread indefinitely blocked when logging a message in an interrupted thread.
      </action>
    </release>
    <release version="2.11.0" date="2018-03-11" description="GA Release 2.11.0">
      <action issue="LOG4J2-2104" dev="rgoers" type="fix">
        LoaderUtil was not looping properly over class loaders.
      </action>
      <action issue="LOG4J2-1976" dev="rgoers" type="fix">
        Revert OSGi API version to 4.3.1.
      </action>
      <action issue="LOG4J2-2273" dev="rpopma" type="update" due-to="Bruno P. Kinoshita">
        Documentation fix in manual page for custom configurations.
      </action>
      <action issue="LOG4J2-2252" dev="rpopma" type="update" due-to="Carter Kozak">
        Reusable LogEvents now pass the original format string to downstream components like layouts and filters.
      </action>
      <action issue="LOG4J2-2253" dev="rpopma" type="add" due-to="Carter Kozak">
        Add API to enable iterating over message parameters without creating temporary objects.
      </action>
      <action issue="LOG4J2-2271" dev="rgoers" type="fix">
        Move module-info.class to META-INF/versions/9 directory.
      </action>
      <action issue="LOG4J2-2254" dev="rgoers" type="fix">
        Incorrect automatics module name header was being included in manifests.
      </action>
      <action issue="LOG4J2-2247" dev="rgoers" type="fix">
        NullPointerException would occur when header was provided to a Layout on RollingRandingAccessFileAppender
        with DirectWriteRolloverStrategy.
      </action>
      <action issue="LOG4J2-2250" dev="rpopma" type="update">
        The internal status logger timestamp format is now configurable with system property `log4j2.StatusLogger.DateFormat`.
      </action>
      <action issue="LOG4J2-2236" dev="rpopma" type="update">
        Removed unnecessary dependency on jcommander since Log4j uses embedded picocli since 2.9.
      </action>
      <action issue="LOG4J2-1883" dev="rpopma" type="add" due-to="Anthony Maire">
        Added support for precise (micro and nanosecond) timestamps when running on Java 9. A limited number of precise %d date formats are supported with PatternLayout. POTENTIAL BREAKING CHANGE: The XML, JSON and YAML formats have changed: they no longer have the "timeMillis" attribute and instead have an "Instant" element with "epochSecond" and "nanoOfSecond" attributes.
      </action>
      <action issue="LOG4J2-2190" dev="mikes" type="add" due-to="Franz Wong">
        Output JSON object for ObjectMessage in JsonLayout.
      </action>
      <action issue="LOG4J2-2191" dev="rpopma" type="add">
        Made log4j-core a multi-release ("multi-version") jar, added log4j-core-java9 module.
      </action>
      <action issue="LOG4J2-2129" dev="rgoers" type="fix" due-to="Blazej Bucko">
        Log4j2 throws NoClassDefFoundError in Java 9 in java.util.ServiceLoader.
      </action>
      <action issue="LOG4J2-2158" dev="rpopma" type="fix" due-to="Björn Kautler">
        Fixed bug where ThreadContext map was cleared, resulting in entries being only available for one log event.
      </action>
      <action issue="LOG4J2-2002" dev="mikes" type="fix" due-to="Paul Burrowes">
        Avoid null attribute values in DefaultConfigurationBuilder.
      </action>
      <action issue="LOG4J2-2175" dev="mikes" type="fix" due-to="Behrang Saeedzadeh">
        Fix typo in Property Substitution docs.
      </action>
      <action issue="LOG4J2-2163" dev="rgoers" type="fix">
        Allow SortedArrayStringMap to be filtered upon deserialization. Fix build error in Java 9 when
        compiling log4j-core test classes.
      </action>
      <action issue="LOG4J2-2157" dev="ggregory" type="fix" due-to="Malte Skoruppa">
        Don't create exit message in traceExit(R) when logging is disabled.
      </action>
      <action issue="LOG4J2-2123" dev="rgoers" type="fix" due-to="Jacob Tolar">
        DefaultMergeStrategy did not merge filters on loggers correctly.
      </action>
      <action issue="LOG4J2-2146" dev="rgoers" type="update">
        Update version of maven bundle plugin to 3.4.0. Convert bundle plugin error to a warning.
      </action>
      <action issue="LOG4J2-2215" dev="rpopma" type="update">
        Reduce compiler warnings in log4j-api.
      </action>
      <action issue="LOG4J2-2143" dev="mikes" type="add">
        Add missing converters to PatternLayout.
      </action>
      <action issue="LOG4J2-2160" dev="ggregory" type="add">
        Add API org.apache.logging.log4j.core.lookup.Interpolator.getStrLookupMap().
      </action>
      <action issue="LOG4J2-2127" dev="rpopma" type="update" due-to="Carter Kozak">
        Removed unnecessary threadlocal StringBuilder field from MdcPatternConverter.
      </action>
      <action issue="LOG4J2-2126" dev="rpopma" type="fix" due-to="Oleg Kalnichevski">
        Removed compile-time dependency on Java Management APIs from Log4J API module to improve compatibility with Android Platform which does not support JMX extensions.
      </action>
      <action issue="LOG4J2-2194" dev="rpopma" type="update">
        Require Java 9 to compile the log4j-perf module to allow benchmarking with Java 9 APIs.
      </action>
      <action issue="LOG4J2-2193" dev="rpopma" type="update">
        Update JMH to version 1.19 from 1.1.1.
      </action>
      <action issue="LOG4J2-2132" dev="ggregory" type="update">
        Update ZeroMQ's jeromq from 0.4.2 to 0.4.3.
      </action>
      <action issue="LOG4J2-2165" dev="ggregory" type="update">
        Update Jackson from 2.9.2 to 2.9.3.
      </action>
      <action issue="LOG4J2-2179" dev="ggregory" type="add">
        The MongoDB Appender should use a keys and values for a Log4j MapMessage.
      </action>
      <action issue="LOG4J2-2180" dev="ggregory" type="add">
        Add a MongoDbProvider builder for and deprecate org.apache.logging.log4j.mongodb.MongoDbProvider.createNoSqlProvider().
      </action>
      <action issue="LOG4J2-2181" dev="ggregory" type="add">
        The JDBC Appender should use keys and values from a Log4j MapMessage.
      </action>
      <action issue="LOG4J2-2184" dev="ggregory" type="update">
        Update MongoDB driver from 3.0.4 to 3.6.1.
      </action>
      <action issue="LOG4J2-2185" dev="ggregory" type="add">
        Add a simple JDBC DriverManager-based ConnectionSource that uses JDBC's DriverManager#getConnection(String, String, String).
      </action>
      <action issue="LOG4J2-2197" dev="ggregory" type="update" due-to="Fabrice Daugan">
        Document default property value support.
      </action>
      <action issue="LOG4J2-2198" dev="ggregory" type="update">
        Update MongoDB dependencies from classic to modern.
      </action>
      <action issue="LOG4J2-2186" dev="ggregory" type="add">
        Add a JDBC ConnectionSource that provides pooling through Apache Commons DBCP 2.
      </action>
      <action issue="LOG4J2-2187" dev="ggregory" type="add">
        Add a hook for a Connection Source for a JDBC Appender to release its resources.
      </action>
      <action issue="LOG4J2-2203" dev="ggregory" type="add">
        Add org.apache.logging.log4j.core.util.WatchManager#unwatch(File).
      </action>
      <action issue="LOG4J2-2204" dev="ggregory" type="update">
        org.apache.logging.log4j.core.util.WatchManager.getWatchers() should pre-allocate its new Map.
      </action>
      <action issue="LOG4J2-2206" dev="ggregory" type="add">
        Add method org.apache.logging.log4j.core.util.WatchManager.reset(File) and reset().
      </action>
      <action issue="LOG4J2-2208" dev="ggregory" type="add">
        Add debug logging to org.apache.logging.log4j.mongodb.MongoDbConnection.
      </action>
      <action issue="LOG4J2-2209" dev="ggregory" type="update">
        Rename existing MongoDb plugin and related artifacts from MongoDb to MongoDb2.
      </action>
      <action issue="LOG4J2-2210" dev="ggregory" type="update" due-to="Björn Kautler">
        Fix error log message for Script which says ScriptFile instead.
      </action>
      <action issue="LOG4J2-2212" dev="ggregory" type="update" due-to="Daniel Feist, Gary Gregory">
        Unnecessary contention in CopyOnWriteSortedArrayThreadContextMap.
      </action>
      <action issue="LOG4J2-2213" dev="ggregory" type="update" due-to="Daniel Feist, Gary Gregory">
        Unnecessary contention in GarbageFreeSortedArrayThreadContextMap.
      </action>
      <action issue="LOG4J2-2214" dev="ggregory" type="update" due-to="Daniel Feist, Gary Gregory">
        Unnecessary contention in DefaultThreadContextMap.
      </action>
      <action issue="LOG4J2-2182" dev="ggregory" type="update" due-to="liwenxian2017, Gary Gregory">
        NullPointerException at org.apache.logging.log4j.util.Activator.loadProvider(Activator.java:81) in log4j 2.10.0.
      </action>
      <action issue="LOG4J2-2202" dev="ggregory" type="update" due-to="Kilian, Gary Gregory">
        MarkerFilter onMismatch invalid attribute in .properties.
      </action>
      <action issue="LOG4J2-2219" dev="ggregory" type="update" due-to="Kilian, Gary Gregory">
        Configuration builder classes should look for "onMismatch", not "onMisMatch".
      </action>
      <action issue="LOG4J2-2205" dev="ggregory" type="update" due-to="Gary Gregory">
        New module log4j-mongodb3: Remove use of deprecated MongoDB APIs and code to the Java driver version 3 API.
      </action>
      <action issue="LOG4J2-2188" dev="ggregory" type="update" due-to="Gary Gregory">
        Split off JPA support into a new module log4j-jpa.
      </action>
      <action issue="LOG4J2-2229" dev="ggregory" type="update" due-to="Gary Gregory">
        Update Jackson from 2.9.3 to 2.9.4.
      </action>
      <action issue="LOG4J2-2243" dev="ggregory" type="update" due-to="Gary Gregory">
        Cannot see or copy all of certain JAnsi exception messages on Windows due to NUL characters.
      </action>
      <action issue="LOG4J2-2245" dev="ggregory" type="update" due-to="Gary Gregory">
        Update Apache Commons Compress from 1.15 to 1.16.1.
      </action>
      <action issue="LOG4J2-2259" dev="ggregory" type="update">
        Update MongoDB 3 module from driver 3.6.1 to 3.6.3.
      </action>
      <action issue="LOG4J2-2260" dev="ggregory" type="update">
        [SMTP] Update javax.mail from 1.6.0 to 1.6.1.
      </action>
      <action issue="LOG4J2-2264" dev="ggregory" type="update">
        Update JAnsi from 1.16 to 1.17.
      </action>
      <action issue="LOG4J2-2270" dev="ggregory" type="fix" due-to="Cyril Martin">
        Strings::join, when called with [null] returns "null" instead of EMPTY.
      </action>
      <action issue="LOG4J2-2276" dev="ggregory" type="fix" due-to="Sean Baxter">
        ConcurrentModificationException from org.apache.logging.log4j.status.StatusLogger.&lt;clinit>(StatusLogger.java:71).
      </action>
      <action issue="LOG4J2-2274" dev="ggregory" type="fix" due-to="Sebastien Lannez">
        Allow EnvironmentPropertySource to run with a SecurityManager that rejects environment variable access.
      </action>
      <action issue="LOG4J2-2279" dev="ggregory" type="fix" due-to="Gary Gregory">
        Allow SystemPropertiesPropertySource to run with a SecurityManager that rejects system property access.
      </action>
    </release>
    <release version="2.10.0" date="2017-11-18" description="GA Release 2.10.0">
      <action issue="LOG4J2-2289" dev="ggregory" type="fix" due-to="Hari Menon">
        XML Schema for DynamicFilterThreshold does not accept multiple KeyValuePairs.
      </action>
      <action issue="LOG4J2-2120" dev="mikes" type="add" due-to="Carter Douglas Kozak">
        Properly escape newlines and other control characters in JSON.
      </action>
      <action issue="LOG4J2-2109" dev="mikes" type="add" due-to="Carter Douglas Kozak">
        Add property to disable message pattern converter lookups.
      </action>
      <action issue="LOG4J2-2112" dev="mikes" type="add" due-to="Carter Douglas Kozak">
        MapMessage should use deep toString for values.
      </action>
      <action issue="LOG4J2-2107" dev="mikes" type="fix" due-to="Carter Douglas Kozak">
        MapMessage supports both StringBuilderFormattable and MultiformatMessage.
      </action>
      <action issue="LOG4J2-2102" dev="mikes" type="fix" due-to="Carter Douglas Kozak">
        MapMessage JSON encoding will escape keys and values.
      </action>
      <action issue="LOG4J2-2101" dev="mikes" type="fix" due-to="Carter Douglas Kozak">
        Non-string value in MapMessage caused ClassCastException.
      </action>
      <action issue="LOG4J2-2103" dev="mikes" type="add">
        XML encoding for PatternLayout.
      </action>
      <action issue="LOG4J2-2114" dev="ggregory" type="add">
        Provide a native Log4j 2 implementation of Eclipse Jetty's org.eclipse.jetty.util.log.Logger.
      </action>
      <action issue="LOG4J2-1203" dev="mikes" type="add" due-to="Robert Turner">
        Allow filtering of line breaks in layout pattern.
      </action>
      <action issue="LOG4J2-2098" dev="rgoers" type="add">
        Add a noop AppenderSkeleton for applications still using Log4j 1.x.
      </action>
      <action issue="LOG4J2-2091" dev="mikes" type="fix" due-to="Carter Douglas Kozak">
        Log4j respects the configured "log4j2.is.webapp" property
      </action>
      <action issue="LOG4J2-2100" dev="ggregory" type="fix">
        LevelMixIn class for Jackson is coded incorrectly
      </action>
      <action issue="LOG4J2-2087" dev="rpopma" type="fix" due-to="Andy Gumbrecht">
        Jansi now needs to be enabled explicitly (by setting system property `log4j.skipJansi` to `false`). To avoid causing problems for web applications, Log4j will no longer automatically try to load Jansi without explicit configuration.
      </action>
      <action issue="LOG4J2-2060" dev="rpopma" type="fix">
        AbstractDatabaseManager should make a copy of LogEvents before holding references to them: AsyncLogger log events are mutable.
      </action>
      <action issue="LOG4J2-2076" dev="mikes" type="update">
        Split up log4j-nosql into one module per appender.
      </action>
      <action issue="LOG4J2-2088" dev="rpopma" type="update">
        Upgrade picocli to 2.0.3 from 0.9.8.
      </action>
      <action issue="LOG4J2-2062" dev="mikes" type="add" due-to="Jorge Sanchez">
        Add possibility of sending the key of a message to Kafka using KafkaAppender.
      </action>
      <action issue="LOG4J2-2056" dev="rgoers" type="add">
        Modularize Log4j-api and make most other log4j jars automatic modules.
      </action>
      <action issue="LOG4J2-1431" dev="mattsicker" type="add">
        Simplify log4j system property naming scheme.
      </action>
      <action issue="LOG4J2-1809" dev="mattsicker" type="add">
        Add global configuration environment SPI.
      </action>
      <action issue="LOG4J2-2025" dev="rgoers" type="update">
        Provide support for overriding the Tomcat Log class in Tomcat 8.5+.
      </action>
      <action issue="LOG4J2-1694" dev="mikes" type="add" due-to="Michal Dvořák">
        Add fields with fixed values to JSON/XML/YAML layouts.
      </action>
      <action issue="LOG4J2-2054" dev="rpopma" type="add">
      Provide ways to configure SSL that avoid plain-text passwords in the log4j configuration. The configuration may
        now specify a system environment variable that holds the password, or the path to a file that holds the password.
      </action>
      <action issue="LOG4J2-2057" dev="rgoers" type="update">
        Support new SLF4J binding mechanism introduced in SLF4J 1.8.
      </action>
      <action issue="LOG4J2-2052" dev="rpopma" type="update">
        Disable thread name caching by default when running on Java 8u102 or later.
      </action>
      <action issue="LOG4J2-2055" dev="rgoers" type="fix">
        If Log4j is used as the Tomcat logging implementation startup might fail if an application also uses Log4j.
      </action>
      <action issue="LOG4J2-1896" dev="rpopma" type="update">
        Update classes in org.apache.logging.log4j.core.net.ssl in APIs from String to a PasswordProvider producing
        char[] for passwords.
      </action>
      <action issue="LOG4J2-2031" dev="rpopma" type="fix">
        Until this change, messages appeared out of order in log file any time when the async logging queue was full.
        With this change, messages are only logged out of order to prevent deadlock when Log4j2 detects recursive
        logging while the queue is full.
      </action>
      <action issue="LOG4J2-2053" dev="ggregory" type="fix">
        Exception java.nio.charset.UnsupportedCharsetException: cp65001 in 2.9.0.
      </action>
      <action issue="LOG4J2-1216" dev="ggregory" type="fix" due-to="Thies Wellpott, Barna Zsombor Klara, GFriedrich">
        Nested pattern layout options broken.
      </action>
      <action issue="LOG4J2-2070" dev="ggregory" type="fix" due-to="Doug Hughes">
        Log4j1XmlLayout does not provide the entire stack trace, it is missing the caused by information.
      </action>
      <action issue="LOG4J2-2036" dev="ggregory" type="fix" due-to="Robert Haycock">
        CompositeConfiguration supports Reconfiguration. PR #115.
      </action>
      <action issue="LOG4J2-2071" dev="ggregory" type="add" due-to="Carter Kozak">
        Add org.apache.logging.log4j.core.config.composite.CompositeConfiguration#toString().
      </action>
      <action issue="LOG4J2-2073" dev="ggregory" type="fix" due-to="Patrick Lucas">
        Log4j-config.xsd should make AppenderRef optional for each Logger element.
      </action>
      <action issue="LOG4J2-2074" dev="ggregory" type="fix">
        The console appender should say why it cannot load JAnsi.
      </action>
      <action issue="LOG4J2-2085" dev="ggregory" type="fix" due-to="István Neuwirth">
        Wrong Apache Commons CSV version referenced in the Javadoc of CsvParameterLayout.
      </action>
      <action issue="LOG4J2-2078" dev="ggregory" type="update">
        Update LMAX disruptor from 3.3.6 to 3.3.7.
      </action>
      <action issue="LOG4J2-2081" dev="ggregory" type="update">
        Update Apache Commons Compress from 1.14 to 1.15.
      </action>
      <action issue="LOG4J2-2089" dev="ggregory" type="update">
        [TagLib] Update servlet-api provided dependency from 2.5 to 3.0.1.
      </action>
      <action issue="LOG4J2-2096" dev="ggregory" type="update">
        Update Apache Kafka kafka-clients from 0.11.0.1 to 1.0.0.
      </action>
      <action issue="LOG4J2-2077" dev="ggregory" type="update">
        Update from Jackson 2.9.1 to 2.9.2.
      </action>
      <action issue="LOG4J2-2117" dev="ggregory" type="update">
        Jackson dependencies for 2.9.2 incorrectly bring in jackson-annotations 2.9.0 instead of 2.9.2.
      </action>
    </release>
    <release version="2.9.1" date="2017-09-17" description="GA Release 2.9.1">
      <action issue="LOG4J2-1988" dev="rpopma" type="fix">
        Prevent ConcurrentModificationException with AsyncLoggerConfig.
      </action>
      <action issue="LOG4J2-1914" dev="rpopma" type="fix">
        Prevent ConcurrentModificationException with AsyncLoggerConfig.
      </action>
      <action issue="LOG4J2-2048" dev="rpopma" type="fix">
        Increase default queue size for AsyncAppender from 128 to 1024.
      </action>
      <action issue="LOG4J2-2035" dev="rpopma" type="fix">
        Fix documentation to clarify disruptor-3.3.4 is now required for async loggers (previously the docs referred to disruptor-3.3.3 which was never released).
      </action>
      <action issue="LOG4J2-2030" dev="rgoers" type="fix">
        Inspect all known ClassLoaders to locate the service provider.
      </action>
      <action issue="LOG4J2-2028" dev="rgoers" type="fix" due-to="Jason Tedor">
        Java 9 StackLocator was not properly skipping the initial stack frames.
      </action>
      <action issue="LOG4J2-2023" dev="ggregory" type="update">
        Use a class' canonical name instead of name to create its logger name.
      </action>
      <action issue="LOG4J2-2026" dev="ggregory" type="fix" due-to="Leon Finker">
        java.lang.AbstractMethodError: javax.xml.parsers.DocumentBuilderFactory.setFeature().
      </action>
      <action issue="LOG4J2-2029" dev="ggregory" type="fix" due-to="Fabrizio Cucci">
        Marker examples should not use deprecated flow APIs.
      </action>
      <action issue="LOG4J2-1936" dev="ggregory" type="fix" due-to="Helber Belmiro">
        ClassNotFoundException when making all loggers asynchronous under OSGi environment.
      </action>
      <action issue="LOG4J2-2043" dev="ggregory" type="update">
        Update Jackson from 2.9.0 to 2.9.1 (fix for Java 9.)
      </action>
      <action issue="LOG4J2-2044" dev="ggregory" type="update">
        Update Apache Commons CSV from 1.4 to 1.5.
      </action>
      <action issue="LOG4J2-2045" dev="ggregory" type="update">
        Update javax.mail from 1.5.6 to 1.6.0.
      </action>
      <action issue="LOG4J2-2046" dev="ggregory" type="update">
        Update Apache Commons Compress from 1.13 to 1.14.
      </action>
      <action issue="LOG4J2-2047" dev="ggregory" type="update">
        Update Cassandra driver from 3.1.0 to 3.1.4.
      </action>
      <action issue="LOG4J2-2049" dev="ggregory" type="update">
        Update Apache Kafka Client from 0.11.0.0 to 0.11.0.1.
      </action>
    </release>
    <release version="2.9.0" date="2017-08-26" description="GA Release 2.9.0">
      <action issue="LOG4J2-1928" dev="rgoers" type="update">
        Add support for DirectWriteRolloverStrategy to RollingRandomAccessFileAppender.
      </action>
      <action issue="LOG4J2-1833" dev="rgoers" type="fix">
        Prevent NullPointerException when a file name is specified with the DirectWriteRolloverStrategy.
      </action>
      <action issue="LOG4J2-2022" dev="rgoers" type="update">
        RFC5424Layout now prints the process id.
      </action>
      <action issue="LOG4J2-2020" dev="mikes" type="update">
        Remove default layout from KafkaAppender.
      </action>
      <action issue="LOG4J2-2018" dev="rpopma" type="fix">
        Fix incorrect documentation for LoggerNameLevelRewritePolicy.
      </action>
      <action issue="LOG4J2-922" dev="ggregory" type="fix" due-to="angus.aqlu, Paul Burrowes">
        Parameter of mdcId in SyslogAppender has no default value.
      </action>
      <action issue="LOG4J2-2001" dev="ggregory" type="fix" due-to="Paul Burrowes">
        StyleConverter.newInstance argument validation is incorrect.
      </action>
      <action issue="LOG4J2-1999" dev="ggregory" type="fix" due-to="Paul Burrowes">
        HighlightConverter converts all unrecognized levels to DEBUG.
      </action>
      <action issue="LOG4J2-2013" dev="ggregory" type="fix" due-to="Taylor Patton, Gary Gregory">
        SslSocketManager does not apply SSLContext on TCP reconnect.
      </action>
      <action issue="LOG4J2-2023" dev="ggregory" type="update">
        Use a class' canonical name instead of name to create its logger name.
      </action>
      <action issue="LOG4J2-2015" dev="ggregory" type="update">
        Allow KeyStoreConfiguration and TrustStoreConfiguration to find files as resources.
      </action>
      <action issue="LOG4J2-2011" dev="rpopma" type="update">
        Replace JCommander command line parser with picocli to let users run Log4j2 utility applications without requiring an external dependency.
      </action>
      <action issue="LOG4J2-2008" dev="rgoers" type="add">
        Support printing multiple StructuredData elements in RFC5424Layout.
      </action>
      <action issue="LOG4J2-1986" dev="mikes" type="add">
        Public API for parsing the output from JsonLayout/XmlLayout/YamlLayout into a LogEvent.
      </action>
      <action issue="LOG4J2-1984" dev="rgoers" type="update">
        Allow maxLength of StructuredData to be specified by the user.
      </action>
      <action issue="LOG4J2-1071" dev="ggregory" type="update" due-to="Ben Ludkiewicz, Benjamin Jaton">
        Allow for bufferSize=0 in SMTP appender.
      </action>
      <action issue="LOG4J2-1981" dev="mikes" type="add">
        JsonLayout, XmlLayout and YamlLayout support 0-byte termination of log events.
      </action>
      <action issue="LOG4J2-1864" dev="mattsicker" type="add" due-to="Matthias Kappeller">
        Support capped collections for MongoDb appender.
      </action>
      <action issue="LOG4J2-2016" dev="ggregory" type="fix" due-to="Benjamin Jaton">
        Mark FileRenameAction as successful when using alternative ways to move files.
      </action>
      <action issue="LOG4J2-2012" dev="ggregory" type="fix" due-to="Benjamin Jaton">
        No compression when using a separate drive in Linux.
      </action>
      <action issue="LOG4J2-1888" dev="ggregory" type="fix" due-to="Misagh Moayyed">
        Log4j throws a java.nio.charset.UnsupportedCharsetException: cp65001.
      </action>
      <action issue="LOG4J2-1990" dev="ggregory" type="fix" due-to="Philippe Mouawad">
        ConcurrentModificationException logging a parameter of type Map.
      </action>
      <action issue="LOG4J2-1311" dev="ggregory" type="fix" due-to="Xibing Liang">
        SocketAppender will lose several events after re-connection to server.
      </action>
      <action issue="LOG4J2-1977" dev="ggregory" type="fix" due-to="Jerry xnslong">
        Consider the StringBuilder's capacity instead of content length when trimming.
      </action>
      <action issue="LOG4J2-1971" dev="rgoers" type="fix">
        Register log4j-core as an OSGi service. Skip tests for LOG4J2-1766 on MacOS. Use group "staff" for LOG4J2-1699 test on MacOS.
      </action>
      <action issue="LOG4J2-1994" dev="ggregory" type="fix">
        TcpSocketServer does not close accepted Sockets.
      </action>
      <action issue="LOG4J2-1987" dev="ggregory" type="fix" due-to="Andreas Felder">
        Log4J JUL Bridge and RMI Security Manager causes access denied ("java.util.logging.LoggingPermission" "control")
      </action>
      <action issue="LOG4J2-1982" dev="ggregory" type="fix" due-to="Christoph Lembeck">
        Log4j-config.xsd only allows one AppenderRef element for each Logger element.
      </action>
      <action issue="LOG4J2-1985" dev="ggregory" type="fix" due-to="Kenneth McFarland">
        Fix default buffer size to match documentation (from 8102 to 8192 a.k.a. 8KB.)
      </action>
      <action issue="LOG4J2-1813" dev="rpopma" type="add">
        Log4j2 will now print all internal logging to the console if system property `log4j2.debug` is defined with any value (or no value).
      </action>
      <action issue="LOG4J2-1261" dev="rpopma" type="update">
        Async Loggers no longer use deprecated LMAX Disruptor APIs. (Disruptor-3.3.3 or higher is now required.)
      </action>
      <action issue="LOG4J2-1908" dev="rpopma" type="update">
        Improved error message when misconfigured with multiple incompatible appenders targeting same file.
      </action>
      <action issue="LOG4J2-1954" dev="rpopma" type="update">
        Configurations with multiple root loggers now fail loudly.
      </action>
      <action issue="LOG4J2-1958" dev="mikes" type="update">
        Deprecate SerializedLayout and remove it as default.
      </action>
      <action issue="LOG4J2-1959" dev="mikes" type="update">
        Disable DTD processing in XML configuration files.
      </action>
      <action issue="LOG4J2-1766" dev="ggregory" type="add" due-to="Pierrick HYMBERT">
        Temporary compress directory during rollover (#88).
      </action>
      <action issue="LOG4J2-1950" dev="ggregory" type="update" due-to="Pierrick HYMBERT">
        Fix docker build with jdk9 requirements (#84).
      </action>
      <action issue="LOG4J2-1801" dev="rpopma" type="update">
        Add more detail to WARN "Ignoring log event" messages printed to the console after log4j was shut down.
      </action>
      <action issue="LOG4J2-1814" dev="rpopma" type="add">
        Added wrapper classes CustomLoggerGenerator and ExtendedLoggerGenerator to avoid class name with a dollar ($) character which has special meaning in many *nix command line environments.
      </action>
      <action issue="LOG4J2-1884" dev="rpopma" type="add">
        Added process ID (pid) pattern converter.
      </action>
      <action issue="LOG4J2-1926" dev="rpopma" type="update">
        Facilitate log4j use in Android applications: remove dependency on RMI and Management APIs from log4j-api.
      </action>
      <action issue="LOG4J2-1699" dev="ggregory" type="add" due-to="Demetrios Dimatos, Pierrick HYMBERT">
        Configurable Log File Permissions with PosixFilePermission.
      </action>
      <action issue="LOG4J2-1945" dev="ggregory" type="add">
        Generate source jas for all test jars.
      </action>
      <action issue="LOG4J2-1934" dev="ggregory" type="add">
        JMS Appender does not know how to recover from a broken connection.
      </action>
      <action issue="LOG4J2-1955" dev="ggregory" type="add">
        JMS Appender should be able connect to a broker (later) even it is not present at configuration time.
      </action>
      <action issue="LOG4J2-1956" dev="ggregory" type="update">
        JMS Appender broker password should be a char[], not a String.
      </action>
      <action issue="LOG4J2-1874" dev="rpopma" type="add" due-to="Roman Leventov">
        Added methods ::writeBytes(ByteBuffer) and ::writeBytes(byte[], int, int) to ByteBufferDestination interface and use these methods in TextEncoderHelper where possible to prepare for future enhancements to reduce lock contention.
      </action>
      <action issue="LOG4J2-1912" dev="ggregory" type="fix" due-to="R Ri">
        CompositeConfiguration logs warning "Unable to determine URI for configuration." However, the reconfiguration is completed.
      </action>
      <action issue="LOG4J2-1964" dev="ggregory" type="fix" due-to="Pierrick HYMBERT">
        Dynamic reconfiguration does not work for filePattern of RollingFile.
      </action>
      <action issue="LOG4J2-1961" dev="ggregory" type="fix" due-to="Christian Vent">
        Reconfigure breaks DirectWriteRolloverStrategy.
      </action>
      <action issue="LOG4J2-1943" dev="rgoers" type="fix">
        The eventPrefix attribute was being ignored in the RFC5424Layout.
      </action>
      <action issue="LOG4J2-1953" dev="ggregory" type="fix">
        JndiManager is not released when the JmsAppender builder catches an exception trying to build itself.
      </action>
      <action issue="LOG4J2-1911" dev="rgoers" type="fix">
        Improve the documentation of the DynamicThresholdFilter.
      </action>
      <action issue="LOG4J2-1929" dev="ggregory" type="fix" due-to="Borys Sokolov">
        EOFException with FormattedMessage.
      </action>
      <action issue="LOG4J2-1948" dev="ggregory" type="fix" due-to="Michael Lück">
        Trim levels read from properties file to remove trailing spaces.
      </action>
      <action issue="LOG4J2-1971" dev="ggregory" type="fix" due-to="liwenxian2017">
        ClassCastException: org.eclipse.osgi.internal.loader.SystemBundleLoader$1 cannot be cast to java.lang.ClassLoader.
      </action>
      <action issue="LOG4J2-1442" dev="mikes" type="add">
        Generic HTTP appender.
      </action>
      <action issue="LOG4J2-1935" dev="ggregory" type="add">
        Add with(String, primitive) methods to org.apache.logging.log4j.message.MapMessage.
      </action>
      <action issue="LOG4J2-1930" dev="ggregory" type="add">
        Add forEach() methods to org.apache.logging.log4j.message.MapMessage.
      </action>
      <action issue="LOG4J2-1932" dev="ggregory" type="add">
        Add containsKey() methods to org.apache.logging.log4j.message.MapMessage.
      </action>
      <action issue="LOG4J2-1917" dev="rgoers" type="update">
        Support using java.util.ServiceLoader to locate Log4j 2 API providers.
      </action>
      <action issue="LOG4J2-1966" dev="ggregory" type="update" due-to="M Sazzadul Hoque">
        Include separator option of PatternLayout in manual (and other updates).
      </action>
      <action issue="LOG4J2-1854" dev="mikes" type="add" due-to="Xavier Jodoin">
        Support null byte delimiter in GelfLayout.
      </action>
      <action issue="LOG4J2-1359" dev="rgoers" type="add">
        Add support for Java 9 StackWalker.
      </action>
      <action issue="LOG4J2-1880" dev="mikes" type="add">
        Warn when a configuration file for an inactive ConfigurationFactory is found.
      </action>
      <action issue="LOG4J2-1855" dev="mattsicker" type="add" due-to="Anthony Maire">
        Add an optional random delay in TimeBasedTriggeringPolicy
      </action>
      <action issue="LOG4J2-1876" dev="mikes" type="fix">
        More reliable checking for runtime dependencies.
      </action>
      <action issue="LOG4J2-1867" dev="mikes" type="fix">
        Fix configuration documentation.
      </action>
      <action issue="LOG4J2-1858" dev="rpopma" type="fix">
        Ensure the ThreadLocal StringBuilder in ParameterizedMessage won't hold excessively much memory after logging a long message.
      </action>
      <action issue="LOG4J2-1885" dev="mattsicker" type="fix">
        Fix documentation about default additivity value for loggers.
      </action>
      <action issue="LOG4J2-1920" dev="ggregory" type="fix" due-to="Ajitha">
        ScriptEngineManager is not available in Android and causes a NoClassDefFoundError.
      </action>
      <action issue="LOG4J2-1989" dev="ggregory" type="fix" due-to="Kenneth McFarland">
        Clarify Javadoc for AbstractTriggeringPolicy.
      </action>
      <action issue="LOG4J2-1993" dev="ggregory" type="fix" due-to="Kenneth McFarland">
        Fix compiler warnings in LoggerConfigTest.
      </action>
      <action issue="LOG4J2-1851" dev="mikes" type="update">
        Move server components from log4j-core to new log4-server module.
      </action>
      <action issue="LOG4J2-1860" dev="mikes" type="add">
        Shortcut to add Property and KeyValuePair component in ConfigurationBuilder.
      </action>
      <action issue="LOG4J2-1294" dev="ggregory" type="add">
        The JMS Appender should use a JMS MapMessage for a Log4j MapMessage.
      </action>
      <action issue="LOG4J2-1991" dev="ggregory" type="update" due-to="">
        Refactor SimpleMessage to be concise and clear (#100)
      </action>
      <action issue="LOG4J2-2017" dev="ggregory" type="update">
        Update Jackson from 2.8.9 to 2.9.0.
      </action>
      <action issue="LOG4J2-1868" dev="ggregory" type="update">
        Update ZeroMQ's JeroMQ from 0.3.6 to 0.4.0.
      </action>
      <action issue="LOG4J2-1960" dev="ggregory" type="update">
        Update ZeroMQ's JeroMQ from 0.4.0 to 0.4.1.
      </action>
      <action issue="LOG4J2-1974" dev="ggregory" type="update">
        Update ZeroMQ's JeroMQ from 0.4.1 to 0.4.2.
      </action>
      <action issue="LOG4J2-1869" dev="ggregory" type="update">
        Update Kafka client from 0.10.1.1 to 0.10.2.0
      </action>
      <action issue="LOG4J2-1962" dev="ggregory" type="update">
        Update Kafka client from 0.10.2.0 to 0.11.0.0
      </action>
      <action issue="LOG4J2-1872" dev="ggregory" type="update">
		Update JavaMail from 1.5.5 to 1.5.6.
      </action>
      <action issue="LOG4J2-1879" dev="ggregory" type="update">
		Update JAnsi from 1.14 to 1.15.
      </action>
      <action issue="LOG4J2-1877" dev="ggregory" type="update" due-to="Chandra Tungathurthi">
		Missing documentation for Max index limit in DefaultRolloverStrategy.
      </action>
      <action issue="LOG4J2-1899" dev="ggregory" type="update">
        Add missing getters to classes in package org.apache.logging.log4j.core.net.ssl.
      </action>
      <action issue="LOG4J2-1900" dev="ggregory" type="update">
        Update JAnsi from 1.15 to 1.16.
      </action>
      <action issue="LOG4J2-" dev="ggregory" type="update">
        Update SLF4J from 1.7.24 to 1.7.25.
      </action>
      <action issue="LOG4J2-1938" dev="ggregory" type="update">
        Update Jackson from 2.8.7 to 2.8.9.
      </action>
      <action issue="LOG4J2-1970" dev="rpopma" type="update">
        Update HdrHistogram from 2.1.8 to 2.1.9.
      </action>
      <action issue="LOG4J2-1975" dev="ggregory" type="update">
        Update javax.persistence from 2.1.0 to 2.1.1.
      </action>
      <action issue="LOG4J2-1976" dev="ggregory" type="update">
        Update org.osgi.core from 4.3.1 to 6.0.0.
      </action>
    </release>
    <release version="2.8.2" date="2017-04-02" description="GA Release 2.8.2">
      <action issue="LOG4J2-1861" dev="mattsicker" type="fix">
        Fix JavaDoc on org.apache.logging.log4j.ThreadContext about inheritance.
      </action>
      <action issue="LOG4J2-1862" dev="mattsicker" type="fix" due-to="wangyuntao">
        Fix JavaDoc about @Order and OrderComparator ordering.
      </action>
      <action issue="LOG4J2-1849" dev="rpopma" type="fix">
        Fixed daylight savings time (DST) issue with FixedDateFormat.
      </action>
      <action issue="LOG4J2-1850" dev="mattsicker" type="fix" due-to="Ludovic Hochet">
        Fix CassandraRule and unit tests on Windows.
      </action>
      <action issue="LOG4J2-1840" dev="mattsicker" type="fix" due-to="Pradeep Balasundaram">
        Fix typo in %replace converter documentation.
      </action>
      <action issue="LOG4J2-1846" dev="mikes" type="fix">
        Handle when LogEvent.getLoggerName() returns null in LoggerNameLevelRewritePolicy.
      </action>
      <action issue="LOG4J2-1845" dev="mikes" type="fix">
        Handle when LogEvent.getLoggerName() returns null in KafkaAppender.
      </action>
      <action issue="LOG4J2-1853" dev="ggregory" type="fix" due-to="wangyuntao">
        The default value of RandomAccessFileAppender.Builder append field is wrong.
      </action>
      <action issue="LOG4J2-1863" dev="mattsicker" type="add">
        Add support for filtering input in TcpSocketServer and UdpSocketServer.
      </action>
      <action issue="LOG4J2-1848" dev="mattsicker" type="add">
        Add JSON encoding support to EncodingPatternConverter %encode{}.
      </action>
      <action issue="LOG4J2-1843" dev="mattsicker" type="add" due-to="Zilong Song">
        Add support for appending common suffix to each line of throwable stack trace.
      </action>
      <action issue="LOG4J2-1838" dev="mattsicker" type="add" due-to="Zilong Song">
        Add support for appending common suffix to each line of extended and root throwable stack trace.
      </action>
      <action issue="LOG4J2-1827" dev="rgoers" type="update">
        Move integration tests to their own module to speed up build.
      </action>
      <action issue="LOG4J2-1835" dev="mattsicker" type="fix">
        Fix documentation about the licensing for JeroMQ.
      </action>
      <action issue="LOG4J2-1836" dev="rgoers" type="fix">
        Update the API version to 2.6.0.
      </action>
      <action issue="LOG4J2-1831" dev="ggregory" type="fix" due-to="Edward Serebrinskiy">
        NullPointerException in HtmlLayout.
      </action>
      <action issue="LOG4J2-1820" dev="ggregory" type="fix" due-to="Jason Tedor">
        Log4j 2.8 can lose exceptions when a security manager is present.
      </action>
      <action issue="LOG4J2-1856" dev="ggregory" type="update">
        Update Jackson from 2.8.6 to 2.8.7.
      </action>
    </release>
    <release version="2.8.1" date="2017-02-26" description="GA Release 2.8.1">
      <action issue="LOG4J2-1804" dev="rgoers" type="fix" due-to="Pierrick Hymbert">
        Allow %i in file pattern to be preceded with characters other than just '-'.
      </action>
      <action issue="LOG4J2-1822" dev="rgoers" type="update">
        Update SLF4J to 1.7.24.
      </action>
      <action issue="LOG4J2-1812" dev="rpopma" type="update">
        Improved error message when log4j 2 configuration file not found.
      </action>
      <action issue="LOG4J2-1810" dev="rgoers" type="update">
        Update to use Logback 1.1.10 and then Logback 1.2 for tests.
      </action>
      <action issue="LOG4J2-1819" dev="ggregory" type="update">
        Update Jackson from 2.8.5 to 2.8.6.
      </action>
      <action issue="LOG4J2-1753" dev="ggregory" type="fix" due-to="Ludovic Hochet">
        Fix ClassNotFoundException org.apache.logging.log4j.core.util.ExecutorServices in OSGi tests.
      </action>
      <action issue="LOG4J2-1816" dev="rpopma" type="fix" due-to="shubhankar1100">
        Change minOccur to minOccurs in Log4j-config.xsd.
      </action>
      <action issue="LOG4J2-1803" dev="rgoers" type="fix">
        Fix Maven POM to ensure JMH generated classes in log4j-perf are included in benchmarks jar.
      </action>
      <action issue="LOG4J2-1800" dev="mikes" type="fix" due-to="Vincent Tieleman">
        Report errors when sending to Kafka when using syncSend=false.
      </action>
      <action issue="LOG4J2-1805" dev="rpopma" type="fix">
        Fixed rare race condition in FixedDateFormat, made FixedDateFormat::millisSinceMidnight method public.
      </action>
      <action issue="LOG4J2-1799" dev="rpopma" type="fix" due-to="Eduard Gizatullin">
        Fixed bug in PropertiesUtil::getCharsetProperty that caused UnsupportedCharsetException for ConsoleAppender.
      </action>
      <action issue="LOG4J2-1806" dev="rpopma" type="fix" due-to="challarao">
        Fix Javadoc for DefaultRolloverStrategy::purgeAscending
      </action>
      <action issue="LOG4J2-1818" dev="ggregory" type="fix" due-to="xkr47">
        Fix rollover to work when filePattern contains no directory components.
      </action>
      <action issue="LOG4J2-1823" dev="mattsicker" type="add">
        Remove deprecation on MessageSupplier lambda functions in Logger API.
      </action>
      <action issue="LOG4J2-1807" dev="ggregory" type="add">
        [core] Add and implement LogEvent.toImmutable().
      </action>
    </release>
    <release version="2.8" date="2017-01-21" description="GA Release 2.8">
      <action issue="LOG4J2-1780" dev="mikes" type="fix">
        Eliminate the use of the ExecutorServices in the LoggerContext.
      </action>
      <action issue="LOG4J2-1032" dev="rgoers" type="add">
        Make DefaultRolloverStrategy more efficient when renaming files. Add nomax option to the fileIndex attribute.
      </action>
      <action issue="LOG4J2-1101" dev="rgoers" type="add">
        RollingFileAppender now supports omitting the file name and writing directly to the archive files.
      </action>
      <action issue="LOG4J2-1786" dev="rpopma" type="fix">
        ConfigurationScheduler now preserves interrupt flag during stop.
      </action>
      <action issue="LOG4J2-1243" dev="rgoers" type="add">
        Allow default value in property to be a Lookup.
      </action>
      <action issue="LOG4J2-1779" dev="rpopma" type="fix">
        Fixed bug where AsyncLogger did not resolve configuration properties.
      </action>
      <action issue="LOG4J2-1769" dev="rpopma" type="fix" due-to="Brandon Goodin">
        Fixed concurrency issue affecting all layouts except PatternLayout and GelfLayout, which caused scrambled output and exceptions when logging synchronously from multiple threads.
      </action>
      <action issue="LOG4J2-1724" dev="mikes" type="fix" due-to="Alexander Krasnostavsky">
        Using variables in GelfLayout's additional fields at runtime.
      </action>
      <action issue="LOG4J2-1762" dev="mikes" type="fix">
        Add Builder to GelfLayout.
      </action>
      <action issue="LOG4J2-1649" dev="rgoers" type="fix" due-to="Georg Friedrich">
        Insure the ConfigurationScheduler shuts down without blocking.
      </action>
      <action issue="LOG4J2-1653" dev="rgoers" type="fix" due-to=" Georg Friedrich">
        CronTriggeringPolicy would use the wrong date/time when rolling over and create multiple triggering policies on reconfiguration.
      </action>
      <action issue="LOG4J2-1748" dev="mikes" type="fix">
        Do not use non-daemon thread pool for rollover tasks.
      </action>
      <action issue="LOG4J2-1628" dev="rpopma" type="fix">
        Fixed file locking regression in FileAppender introduced in 2.6.
      </action>
      <action issue="LOG4J2-1744" dev="rpopma" type="fix">
        The custom logger Generate tool no longer requires the log4j-api module on the classpath.
      </action>
      <action issue="LOG4J2-1731" dev="rpopma" type="fix" due-to="Chris Ribble">
        SslSocketManager now respects connectTimeoutMillis.
      </action>
      <action issue="LOG4J2-1682" dev="ggregory" type="fix" due-to="Markus Waidhofer">
        Logger using LocalizedMessageFactory prints key instead of message.
      </action>
      <action issue="LOG4J2-1720" dev="mikes" type="fix">
        Make GelfLayout independent of Jackson.
      </action>
      <action issue="LOG4J2-1719" dev="rpopma" type="fix">
        Fixed race condition in ObjectMessage and SimpleMessage, ensuring that the log message contains the value the object has during the logging call.
      </action>
      <action issue="LOG4J2-1688" dev="rpopma" type="fix">
        Fixed bug where elements of a log message parameter array were nulled out in garbage-free mode.
      </action>
      <action issue="LOG4J2-1692" dev="mikes" type="fix" due-to="Greg Thomas">
        Add putAll() method to CloseableThreadContext.
      </action>
      <action issue="LOG4J2-1689" dev="mikes" type="fix">
        Add CleanableThreadContextMap interface supporting method removeAll(Iterable&lt;String&gt;).
      </action>
      <action issue="LOG4J2-1685" dev="mikes" type="fix" due-to="Raman Gupta">
        Option 'disableAnsi' in PatternLayout to unconditionally disable ANSI escape codes.
      </action>
      <action issue="LOG4J2-1706" dev="rpopma" type="fix">
        Make TimeFilter usable as global filter and as logger filter.
      </action>
      <action issue="LOG4J2-1722" dev="rpopma" type="fix">
        (GC) Avoid allocating temporary objects in VariablesNotEmptyReplacementConverter.
      </action>
      <action issue="LOG4J2-1717" dev="rpopma" type="fix">
        (GC) Avoid allocating temporary objects in EncodingPatternConverter.
      </action>
      <action issue="LOG4J2-1716" dev="rpopma" type="fix">
        (GC) Avoid allocating temporary objects in MapPatternConverter. (Note that constructing a MapMessage is not garbage-free.)
      </action>
      <action issue="LOG4J2-1683" dev="rpopma" type="fix">
        (GC) Avoid allocating temporary objects in MapMessage.
      </action>
      <action issue="LOG4J2-1715" dev="rpopma" type="fix">
        (GC) Avoid allocating temporary objects in NdcPatternConverter. (Note that use of the ThreadContext stack is not garbage-free.)
      </action>
      <action issue="LOG4J2-1714" dev="rpopma" type="fix">
        (GC) Avoid allocating temporary objects in AbstractStyleNameConverter.
      </action>
      <action issue="LOG4J2-1680" dev="rpopma" type="fix">
        (GC) Avoid allocating temporary objects in TimeFilter.
      </action>
      <action issue="LOG4J2-1679" dev="rpopma" type="fix">
        (GC) Avoid allocating temporary objects in StructuredDataFilter.
      </action>
      <action issue="LOG4J2-1678" dev="rpopma" type="fix">
        (GC) Avoid allocating temporary objects in ThreadContextMapFilter.
      </action>
      <action issue="LOG4J2-1677" dev="rpopma" type="fix">
        (GC) Avoid allocating temporary objects in MapFilter.
      </action>
      <action issue="LOG4J2-1674" dev="rpopma" type="fix">
        (GC) Avoid allocating temporary objects in ThresholdFilter.
      </action>
      <action issue="LOG4J2-1673" dev="rpopma" type="fix">
        (GC) Avoid allocating temporary objects in MarkerFilter.
      </action>
      <action issue="LOG4J2-1672" dev="rpopma" type="fix">
        (GC) Avoid allocating temporary objects in LevelRangeFilter.
      </action>
      <action issue="LOG4J2-1671" dev="rpopma" type="fix">
        (GC) Avoid allocating temporary objects in EqualsIgnoreCaseReplacementConverter.
      </action>
      <action issue="LOG4J2-1670" dev="rpopma" type="fix">
        (GC) Avoid allocating temporary objects in EqualsReplacementConverter.
      </action>
      <action issue="LOG4J2-1669" dev="rpopma" type="fix">
        (GC) Avoid allocating temporary objects in MaxLengthConverter.
      </action>
      <action issue="LOG4J2-1668" dev="rpopma" type="fix">
        (GC) Avoid allocating temporary objects in MarkerPatternConverter.
      </action>
      <action issue="LOG4J2-1667" dev="rpopma" type="fix">
        (GC) Avoid allocating temporary objects in SequenceNumberPatternConverter.
      </action>
      <action issue="LOG4J2-1666" dev="rpopma" type="fix">
        (GC) Avoid allocating temporary objects in RelativeTimePatternConverter.
      </action>
      <action issue="LOG4J2-1665" dev="rpopma" type="fix">
        (GC) Avoid allocating temporary objects in IntegerPatternConverter.
      </action>
      <action issue="LOG4J2-1637" dev="rpopma" type="fix">
        Fixed problems when used in OSGi containers (IllegalAccessError, NoClassDefFoundError).
      </action>
      <action issue="LOG4J2-1226" dev="rpopma" type="fix">
        Improve LogEvent serialization to handle non-serializable Messages and deserializing when required classes are missing.
      </action>
      <action issue="LOG4J2-1663" dev="rpopma" type="fix">
        Ensure SortedArrayStringMap can be serialized and deserialized without errors regardless of content.
      </action>
      <action issue="LOG4J2-1658" dev="rpopma" type="fix">
        Prevent NPE in ThreadContextMapFactory::createThreadContextMap when initializing Log4j with Configurator::initialize and the BasicContextSelector is used.
      </action>
      <action issue="LOG4J2-1645" dev="mikes" type="fix">
        Immutable empty StringMap.
      </action>
      <action issue="LOG4J2-1623" dev="mikes" type="fix">
        Configurable JVM shutdown hook timeout.
      </action>
      <action issue="LOG4J2-1712" dev="ggregory" type="fix">
        Pick up bug fixes from Apache Commons Lang's org.apache.commons.lang3.time package.
      </action>
      <action issue="LOG4J2-1636" dev="ggregory" type="fix" due-to="Eldar Gabdullin">
        Console Appender does not pick up Oracle Java 8's sun.stdout.encoding and sun.stderr.encoding.
      </action>
      <action issue="LOG4J2-1639" dev="ggregory" type="fix" due-to="Sridhar Gopinath">
        Fix MemoryMappedFileAppender.createAppender() Javadoc for immediateFlush.
      </action>
      <action issue="LOG4J2-1676" dev="ggregory" type="fix" due-to="Joern Huxhorn">
        Some LogEvents may not carry a Throwable (Use Message.getThrowable() in log(Message) methods.)
      </action>
      <action issue="LOG4J2-1723" dev="ggregory" type="fix" due-to="Ludovic HOCHET">
        Unwanted transitive dependency on geronimo-jms_1.1_spec causes OSGi tests to fail.
      </action>
      <action issue="LOG4J2-1664" dev="ggregory" type="fix" due-to="Ludovic HOCHET">
        Improve OSGi unit tests.
      </action>
      <action issue="LOG4J2-1687" dev="ggregory" type="fix" due-to="Robert Christiansen">
        NPE in ThrowableProxy when resolving stack in Java EE/OSGi environment.
      </action>
      <action issue="LOG4J2-1642" dev="ggregory" type="fix" due-to="Johno Crawford">
        DefaultShutdownCallbackRegistry can throw a NoClassDefFoundError.
      </action>
      <action issue="LOG4J2-1474" dev="ggregory" type="fix" due-to="yin mingjun, Neon">
        CronTriggeringPolicy raise exception and fail to rollover log file when evaluateOnStartup is true.
      </action>
      <action issue="LOG4J2-1734" dev="ggregory" type="fix">
        SslSocketManagerFactory might leak Sockets when certain startup errors occur.
      </action>
      <action issue="LOG4J2-1736" dev="ggregory" type="fix">
        TcpSocketManagerFactory might leak Sockets when certain startup errors occur.
      </action>
      <action issue="LOG4J2-1740" dev="ggregory" type="fix">
        Add CronTriggeringPolicy programmatically leads to NPE.
      </action>
      <action issue="LOG4J2-1743" dev="ggregory" type="fix" due-to="Toby Shepheard">
        CompositeConfiguration does not add filters to appenderRefs.
      </action>
      <action issue="LOG4J2-1756" dev="ggregory" type="fix"  due-to="shubhankar1100">
        Adds xmlns in schema and some other tags.
      </action>
      <action issue="LOG4J2-1781" dev="mattsicker" type="update">
        Update Conversant Disruptor from 1.2.7 to 1.2.10
      </action>
      <action issue="LOG4J2-1774" dev="mattsicker" type="update">
        Replace MockEJB dependency in unit tests with Spring Test and Mockito.
      </action>
      <action issue="LOG4J2-1644" dev="ggregory" type="update" due-to="Tim Gokcen, Pavel Sivolobtchik">
        Inefficient locking in AbstractLoggerAdapter.
      </action>
      <action issue="LOG4J2-1641" dev="ggregory" type="update">
        Update JeroMQ from 0.3.5 to 0.3.6.
      </action>
      <action issue="LOG4J2-1647" dev="mattsicker" type="update">
        Update Commons Lang from 3.4 to 3.5.
      </action>
      <action issue="LOG4J2-1646" dev="mattsicker" type="update">
        Migrate to Mockito 2.x in unit tests.
      </action>
      <action issue="LOG4J2-1655" dev="ggregory" type="update">
        Update Jackson from 2.8.3 to 2.8.4.
      </action>
      <action issue="LOG4J2-1735" dev="ggregory" type="update">
        Update Jackson from 2.8.4 to 2.8.5.
      </action>
      <action issue="LOG4J2-1656" dev="ggregory" type="update">
        Update Apache Flume from 1.6.0 to 1.7.0.
      </action>
      <action issue="LOG4J2-1698" dev="ggregory" type="update">
        Update LMAX Disruptor from 3.3.5 to 3.3.6.
      </action>
      <action issue="LOG4J2-1700" dev="ggregory" type="update">
        Update Jansi from 1.13 to 1.14.
      </action>
      <action issue="LOG4J2-1750" dev="ggregory" type="update">
        Update Kafka from 0.10.0.1 to 0.10.1.1.
      </action>
      <action issue="LOG4J2-1751" dev="ggregory" type="update">
        Update liquibase-core from 3.5.1 to 3.5.3.
      </action>
      <action issue="LOG4J2-1302" dev="rpopma" type="update">
        The log4j-slf4j-impl module now declares a runtime dependency on log4j-core. While not technically required, this makes the log4j-slf4j-impl module behave similarly to slf4j-log4j12, and facilitates migration to Log4j 2.
      </action>
      <action issue="LOG4J2-1787" dev="mattsicker" type="add">
        Document how to exclude transitive conflicting dependencies in Maven and Gradle.
      </action>
      <action issue="LOG4J2-1773" dev="mattsicker" type="add">
        Add StatusLoggerRule to allow unit tests to set a status level.
      </action>
      <action issue="LOG4J2-424" dev="mattsicker" type="add">
        Add non-string data type support to JdbcAppender via new ColumnMapping plugin.
      </action>
      <action issue="LOG4J2-1771" dev="mattsicker" type="add">
        Add a Builder to ColumnConfig and deprecate ColumnConfig.createColumnConfig().
      </action>
      <action issue="LOG4J2-1770" dev="mattsicker" type="add">
        Add a Builder to JdbcAppender and deprecate JdbcAppender.createAppender().
      </action>
      <action issue="LOG4J2-1764" dev="mattsicker" type="add">
        Use MethodHandle in ContextDataFactory cached constructor.
      </action>
      <action issue="LOG4J2-1730" dev="mattsicker" type="add">
        Add Apache Cassandra appender and ColumnMapping plugin.
      </action>
      <action issue="LOG4J2-1759" dev="mattsicker" type="add">
        Add TypeConverter for java.util.UUID.
      </action>
      <action issue="LOG4J2-1758" dev="mattsicker" type="add">
        Add TypeConverter for java.nio.file.Path.
      </action>
      <action issue="LOG4J2-1755" dev="mattsicker" type="add">
        Add TypeConverter and constraint validators for java.net.InetAddress and port numbers.
      </action>
      <action issue="LOG4J2-969" dev="ggregory" type="add">
        Refactor SyslogAppender so that Layout is a Plugin element.
      </action>
      <action issue="LOG4J2-1660" dev="rpopma" type="add">
        Added public method ThreadContext::getThreadContextMap; removed class ThreadContextAccess.
      </action>
      <action issue="LOG4J2-1379" dev="mattsicker" type="add">
        Add documentation regarding YAML configuration format.
      </action>
      <action issue="LOG4J2-1718" dev="rpopma" type="add">
        Introduce marker interface AsynchronouslyFormattable.
      </action>
      <action issue="LOG4J2-1681" dev="rpopma" type="add">
        Introduce interfaces IndexedStringMap and IndexedReadOnlyStringMap, supporting garbage-free iteration over sorted map.
      </action>
      <action issue="LOG4J2-1695" dev="ggregory" type="add">
        Add a Builder to ScriptPatternSelector and deprecate ScriptPatternSelector.createSelector().
      </action>
      <action issue="LOG4J2-1696" dev="ggregory" type="add">
        Add a Builder to MarkerPatternSelector and deprecate MarkerPatternSelector.createSelector().
      </action>
      <action issue="LOG4J2-1697" dev="ggregory" type="add">
        Add a SerializerBuilder to PatternLayout and deprecate PatternLayout.createSerializer().
      </action>
      <action issue="LOG4J2-1701" dev="ggregory" type="add">
        Add a Builder to RandomAccessFileAppender and deprecate RandomAccessFileAppender.createAppender().
      </action>
      <action issue="LOG4J2-1703" dev="ggregory" type="add">
        Add a Builder to MemoryMappedFileAppender and deprecate MemoryMappedFileAppender.createAppender().
      </action>
      <action issue="LOG4J2-1704" dev="ggregory" type="add">
        Add a Builder to RollingRandomAccessFileAppender and deprecate RollingRandomAccessFileAppender.createAppender().
      </action>
      <action issue="LOG4J2-1709" dev="ggregory" type="add">
        Add a Builder to SyslogAppender and deprecate SyslogAppender.createAppender().
      </action>
      <action issue="LOG4J2-1707" dev="ggregory" type="add">
        Allow TCP Socket Appender to set socket options.
      </action>
      <action issue="LOG4J2-1708" dev="ggregory" type="add">
        Allow Secure Socket Appender to set socket options.
      </action>
      <action issue="LOG4J2-1737" dev="ggregory" type="add">
        Add a Builder to SyslogLayout and deprecate SyslogLayout.createLayout(Facility, boolean, String, Charset).
      </action>
      <action issue="LOG4J2-1738" dev="ggregory" type="add">
        Add a Builder to JsonLayout and deprecate org.apache.logging.log4j.core.layout.JsonLayout.createLayout(Configuration, boolean, boolean, boolean, boolean, boolean, boolean, String, String, Charset, boolean).
      </action>
      <action issue="LOG4J2-1739" dev="ggregory" type="add">
        Add Builder to KafkaAppender and deprecate KafkaAppender.createAppender(Layout, Filter, String, boolean, String, Property[], Configuration).
      </action>
      <action issue="LOG4J2-1733" dev="ggregory" type="add" due-to="Vincent Tieleman">
        Add SyncSend attribute to KafkaAppender (as in KafkaLog4jAppender).
      </action>
      <action issue="LOG4J2-2195" dev="ggregory" type="fix" due-to="Raman Gupta, Gary Gregory">
        Cannot define both `filters` and `separator` for PatternLayout %xEx.
      </action>
      <action issue="LOG4J2-2221" dev="ggregory" type="fix" due-to="Raman Gupta, Gary Gregory">
        RootThrowablePatternConverter does not use TextRenderer or line separator options.
      </action>
    </release>
    <release version="2.7" date="2016-10-02" description="GA Release 2.7">
      <action issue="LOG4J2-1618" dev="rpopma" type="fix" due-to="Raman Gupta">
        Fixed ClassCastException when using JUL logging during shutdown.
      </action>
      <action issue="LOG4J2-1620" dev="ggregory" type="fix" due-to="Sascha Scholz">
        2.7-rc1: RollingFileAppender immediateFlush default value should be true, not false.
      </action>
      <action issue="LOG4J2-1611" dev="rpopma" type="fix">
        Improved performance of context data injector for web applications to be on par with standalone applications.
      </action>
      <action issue="LOG4J2-1591" dev="rpopma" type="fix">
        Introduced new interface LifeCycle2 with stop(long,TimeUnit) method to avoid breaking backwards compatibility with new Configurator.shutdown(LoggerContext, long, TimeUnit) API.
      </action>
      <action issue="LOG4J2-1590" dev="rpopma" type="fix">
        Fixed issue with filters extending AbstractFilter that did not override methods with unrolled varargs.
      </action>
      <action issue="LOG4J2-1583" dev="rpopma" type="fix" due-to="Larry West">
        Fixed scrambled log messages triggered by nested logging from toString() method of a logging parameter object.
      </action>
      <action issue="LOG4J2-1259" dev="ggregory" type="fix" due-to="Misagh Moayyed, Steffen Offermann">
        Log4j threads are no longer leaking on Tomcat shutdown.
      </action>
      <action issue="LOG4J2-1051" dev="rpopma" type="fix" due-to="Lukasz Lenart">
        When starting on Google App Engine, Interpolator now suppresses the NoClassDefFoundError stack trace  for the jvmrunargs lookup.
      </action>
      <action issue="LOG4J2-1582" dev="rpopma" type="fix">
        When initializing on platforms where JMX is not available, Interpolator component no longer prints stack trace for warning messages.
      </action>
      <action issue="LOG4J2-1581" dev="rpopma" type="fix">
        Unregistering JMX components no longer prints a stack trace when the MBean has already been unregistered.
      </action>
      <action issue="LOG4J2-1313" dev="rpopma" type="fix" due-to="Philipp Knobel, Leon Finker">
        Support Property values to be specified in configuration as a value attribute as well as an element.
      </action>
      <action issue="LOG4J2-1575" dev="rpopma" type="fix">
        (GC) LoggerConfig now stores configuration properties in a List, not a Map to prevent creating temporary Iterator objects. Added method LoggerConfig#getPropertyList(), deprecated method #getProperties().
      </action>
      <action issue="LOG4J2-1457" dev="mattsicker" type="fix" due-to="Leon Finker">
        Fixed class loader deadlock when using async logging and extended stack trace pattern.
      </action>
      <action issue="LOG4J2-1563" dev="ggregory" type="fix" due-to="Jason Tedor">
        Fix to prevent Log4j 2.6.2 and higher from losing exceptions when a security manager is present.
      </action>
      <action issue="LOG4J2-1530" dev="mikes" type="fix">
        Fixed issue where LogEvent.getContextStack() returned null.
      </action>
      <action issue="LOG4J2-1518" dev="rpopma" type="fix" due-to="Leon Finker">
        Prevent deadlock in Async Loggers when queue is full and logged Object's toString() logs another message.
      </action>
      <action issue="LOG4J2-1542" dev="rpopma" type="fix" due-to="Rogério Lecarião Leite">
        Prevent ArrayIndexOutOfBoundsException in ParameterizedMessage.formatTo for single-char or empty messages.
      </action>
      <action issue="LOG4J2-1549" dev="mikes" type="fix" due-to="Jason Bedard">
        Fixed issue where AsyncLoggerContextSelector+PropertiesConfigurationBuilder defaulted to includeLocation=true.
      </action>
      <action issue="LOG4J2-1562" dev="ggregory" type="fix">
        Prevent SocketAppender memory usage from growing unbounded if it cannot connect to a server.
      </action>
      <action issue="LOG4J2-1559" dev="ggregory" type="fix" due-to="Andrey Plotkin">
        Prevent NPE in Level.isInRange.
      </action>
      <action issue="LOG4J2-1511" dev="ggregory" type="fix" due-to="Srikanth Surukuntu">
        DynamicThresholdFilter filtered incorrectly when params were passed as individual arguments instead of varargs.
      </action>
      <action issue="LOG4J2-1548" dev="ggregory" type="fix">
        [CronTriggeringPolicy] ConfigurationScheduler scheduled the task infinitely after first fire.
      </action>
      <action issue="LOG4J2-1506" dev="ggregory" type="fix" due-to="Johannes Schleger">
        Log4j should not unregister JMX MBeans when log4j2.disable.jmx property is true.
      </action>
      <action issue="LOG4J2-1490" dev="ggregory" type="fix" due-to="Krzysztof Taborski">
        Log4j2 should postpone creating log file until the appender actually receives an event.
      </action>
      <action issue="LOG4J2-1320" dev="ggregory" type="fix" due-to="Paresh Varke, Pierrick Hymbert">
        Support loading custom plugins from jar files and directories whose classpath entries use the "vfs" URL protocol.
      </action>
      <action issue="LOG4J2-1541" dev="ggregory" type="fix">
        Fix file handle resource leak in XmlConfiguration.XmlConfiguration(ConfigurationSource).
      </action>
      <action issue="LOG4J2-1538" dev="ggregory" type="fix" due-to="Igor Karpov">
        Prevent NPE when dynamically removing filters.
      </action>
      <action issue="LOG4J2-1532" dev="ggregory" type="fix">
        Attributes were not merged properly in composite configurations.
      </action>
      <action issue="LOG4J2-1529" dev="mattsicker" type="fix" due-to="Sridevi Narra">
        Attributes were not merged properly in composite configurations.
      </action>
      <action issue="LOG4J2-1527" dev="rpopma" type="fix" due-to="Jose Leon">
        Prevent NPE in RingBufferLogEvent.getFormattedMessage() when used in web applications.
      </action>
      <action issue="LOG4J2-905" dev="ggregory" type="fix" due-to="Moritz Löser">
        Added ability to disable (date) lookup completely for compatibility with other libraries like Camel.
      </action>
      <action issue="LOG4J2-1526" dev="mikes" type="fix">
        Added support for setting StatusLogger destination in ConfigurationBuilder.
      </action>
      <action issue="LOG4J2-1448" dev="rpopma" type="fix" due-to="Keith Laban">
        Allow comma separated agents, host list to be passed to FlumeAppender.
      </action>
      <action issue="LOG4J2-1500" dev="ggregory" type="fix" due-to="Jose Leon">
        Merging configurations failed with an NPE when comparing Nodes with different attributes.
      </action>
      <action issue="LOG4J2-1482" dev="ggregory" type="fix" due-to="Sumit Singhal">
        Fixed improper header in CsvParameterLayout.
      </action>
      <action issue="LOG4J2-1199" dev="rpopma" type="fix">
        Documented that JVM Input Arguments Lookup (JMX) is not available on Google App Engine.
      </action>
      <action issue="LOG4J2-1438" dev="rpopma" type="fix">
        (GC) Added method getParameter() to ObjectMessage (and ReusableObjectMessage).
      </action>
      <action issue="LOG4J2-1488" dev="rpopma" type="fix" due-to="Richard Zschech">
        (GC) Fixed ISO8601 %date conversion pattern with a period '.' separator for milliseconds is now garbage free.
      </action>
      <action issue="LOG4J2-1489" dev="rpopma" type="fix" due-to="Richard Zschech">
        (GC) Fixed %date conversion patterns with a timezone parameter are now garbage free.
      </action>
      <action issue="LOG4J2-1279" dev="rpopma" type="fix" due-to="Tony Baines">
        Prevent NullPointerException in FastDateParser$TimeZoneStrategy.
      </action>
      <action issue="LOG4J2-1341" dev="rpopma" type="fix" due-to="Richard Zschech">
        (GC) HighlightConverter and StyleConverter are now GC-free.
      </action>
      <action issue="LOG4J2-1467" dev="rpopma, ggregory" type="fix" due-to="Ralf, Gary Gregory">
        [OSGi] Fixed missing import package.
      </action>
      <action issue="LOG4J2-351" dev="rpopma, ggregory" type="fix" due-to="Roland Weiglhofer">
        [OSGi] Fixed wrong Fragment-Host in manifest files.
      </action>
      <action issue="LOG4J2-1313" dev="rpopma" type="fix" due-to="Philipp Knobel">
        Properties declared in configuration can now have their value either in the element body or in an attribute named "value".
      </action>
      <action issue="LOG4J2-1235" dev="ggregory" type="fix" due-to="Niranjan Rao, Sascha Scholz, Aleksey Zvolinsky">
        org.apache.logging.log4j.core.appender.routing.IdlePurgePolicy was not working correctly.
      </action>
      <action issue="LOG4J2-1502" dev="ggregory" type="fix" due-to="Sumit Singhal">
        Fixed issue where CsvParameterLayout and CsvLogEventLayout inserted NUL characters if data starts with {, (, [ or "
      </action>
      <action issue="LOG4J2-1573" dev="ggregory" type="fix" due-to="Steffen Offermann">
        Layout is no longer optional.
      </action>
      <action issue="LOG4J2-1608" dev="ggregory" type="fix">
        ServletAppender does not provide throwable object to ServletContext.
      </action>
      <action issue="LOG4J2-1599" dev="ggregory" type="fix">
        Prevent potential NPE in org.apache.logging.log4j.message.ParameterFormatter.formatMessage3(StringBuilder, char[], int, Object[], int, int[]).
      </action>
      <action issue="LOG4J2-1600" dev="ggregory" type="fix">
        Prevent potential NPE due to org.apache.logging.log4j.core.layout.MarkerPatternSelector.createSelector(PatternMatch[], String, boolean, boolean, Configuration).
      </action>
      <action issue="LOG4J2-1601" dev="ggregory" type="fix">
        Prevent potential NPE due to org.apache.logging.log4j.core.layout.ScriptPatternSelector.createSelector(AbstractScript, PatternMatch[], String, boolean, boolean, Configuration).
      </action>
      <action issue="LOG4J2-1602" dev="ggregory" type="fix">
        Prevent potential NPE in org.apache.logging.log4j.core.util.datetime.FormatCache.MultipartKey.equals(Object) when object is null.
      </action>
      <action issue="LOG4J2-1603" dev="ggregory" type="fix">
        Redo hashCode() and equals() methods in org.apache.logging.log4j.core.net.ssl classes.
      </action>
      <action issue="LOG4J2-1610" dev="ggregory" type="fix" due-to="Shubhankar">
        Add targetNamespace to log4j-config.xsd. GitHub #43.
      </action>
      <action issue="LOG4J2-1619" dev="ggregory" type="fix">
        new Log4jLogEvent().toString() throws an NPE.
      </action>
      <action issue="LOG4J2-1578" dev="ggregory" type="add">
        RoutingAppender can be configured with scripts. Add Script in a Routes element.
      </action>
      <action issue="LOG4J2-1597" dev="ggregory" type="add">
        Add a ScriptAppenderSelector to create an Appender specified by a Script.
      </action>
      <action issue="LOG4J2-1349" dev="rpopma" type="add">
        (GC) Added support for garbage-free ThreadContext map. Disabled by default, users need to enable this explicitly.
      </action>
      <action issue="LOG4J2-1447" dev="rpopma" type="add">
        (GC) Changed LogEvent's internal data structure for context data to be garbage-free. Added method LogEvent#getContextData(), deprecated method #getContextMap().
      </action>
      <action issue="LOG4J2-1010" dev="rpopma" type="add" due-to="Mikael Ståldal">
        Users can now inject context data from other sources than ThreadContext. Values can be any Object, not just Strings.
      </action>
      <action issue="LOG4J2-1568" dev="mattsicker" type="add">
        Added support for java.util.concurrent.LinkedTransferQueue to AsyncAppender.
      </action>
      <action issue="LOG4J2-1430" dev="mattsicker" type="add" due-to="John Cairns">
        Added optional support for Conversant DisruptorBlockingQueue in AsyncAppender.
      </action>
      <action issue="LOG4J2-1439" dev="mattsicker" type="add" due-to="Anthony Maire">
        Added optional support for JCTools MPSC bounded lock-free queue in AsyncAppender.
      </action>
      <action issue="LOG4J2-1558" dev="ggregory" type="add">
        SocketAppender now supports IO buffering.
      </action>
      <action issue="LOG4J2-1557" dev="ggregory" type="add">
        Add a Builder for the SocketAppender (deprecates factory method).
      </action>
      <action issue="LOG4J2-1609" dev="ggregory" type="add">
        Add a Builder to ServletAppender and deprecate factory method.
      </action>
      <action issue="LOG4J2-1553" dev="ggregory" type="add">
        AbstractManager now implements AutoCloseable.
      </action>
      <action issue="LOG4J2-1528" dev="mikes" type="add">
        Added ability to generate Log4j 2-style XML configuration file from ConfigurationBuilder.
      </action>
      <action issue="LOG4J2-1181" dev="mikes" type="add">
        Added Logging API for Scala 2.10 and 2.11.
      </action>
      <action issue="LOG4J2-1512" dev="mikes" type="add">
        Added options to exclude stack trace from JSON, XML and YAML layouts.
      </action>
      <action issue="LOG4J2-1539" dev="ggregory" type="add">
        Added Core API Configurator.shutdown(LoggerContext, long, TimeUnit).
      </action>
      <action issue="LOG4J2-1501" dev="ggregory" type="add">
        FileAppender is now able to create files on-demand.
      </action>
      <action issue="LOG4J2-1504" dev="ggregory" type="add">
        RollingFileAppender is now able to create files on-demand.
      </action>
      <action issue="LOG4J2-1471" dev="ggregory" type="add">
        [PatternLayout] Add an ANSI option to %xThrowable.
      </action>
      <action issue="LOG4J2-1472" dev="ggregory" type="add">
        org.apache.logging.log4j.core.LoggerContext now implements Closeable.
      </action>
      <action issue="LOG4J2-1458" dev="ggregory" type="add">
        [PatternLayout] Add an ANSI option to %message.
      </action>
      <action issue="LOG4J2-1505" dev="ggregory" type="add">
        Create a Builder for the FileAppender plugin to facilitate adding attributes in the future.
      </action>
      <action issue="LOG4J2-1507" dev="ggregory" type="add">
        Allow Builders to be completely generic.
      </action>
      <action issue="LOG4J2-1508" dev="ggregory" type="add">
        Allow a Builder to subclass another Builder.
      </action>
      <action issue="LOG4J2-1516" dev="rpopma" type="add" due-to="Gary Gregory">
        Add ThreadContextMap2 interface supporting method putAll(Map&lt;String, String&gt;).
      </action>
      <action issue="LOG4J2-1519" dev="ggregory" type="add">
        Add ThreadContext.putAll(Map&lt;String, String&gt;).
      </action>
      <action issue="LOG4J2-1520" dev="ggregory" type="add">
        Add JUnit Rule implementations to manage the thread context.
      </action>
      <action issue="LOG4J2-1547" dev="ggregory" type="add">
        The Core AbstractConfiguration now tracks its LoggerContext and add Configuration.getLoggerContext().
      </action>
      <action issue="LOG4J2-1540" dev="ggregory" type="add">
        The Core AbstractManager now tracks its LoggerContext.
      </action>
      <action issue="LOG4J2-1577" dev="ggregory" type="add">
        Add a Builder to the RoutingAppender and deprecate factory method.
      </action>
      <action issue="LOG4J2-1604" dev="ggregory" type="update" due-to="Colin Hillman">
        Log4j2 TcpSocketServer in background.
      </action>
      <action issue="LOG4J2-1574" dev="ggregory" type="update">
        Allow the RollingFileAppender to use default pattern layout.
      </action>
      <action issue="LOG4J2-1556" dev="ggregory" type="update">
        Custom Log4j threads now extend Log4jThread.
      </action>
      <action issue="LOG4J2-1605" dev="ggregory" type="update">
        Improve error messages for TcpSocketServer and UdpSocketServer.
      </action>
      <action issue="LOG4J2-1458" dev="ggregory" type="update">
        Updated Jackson from 2.7.5 to 2.8.0.
      </action>
      <action issue="LOG4J2-1494" dev="ggregory" type="update">
        Updated Jackson from 2.8.0 to 2.8.1.
      </action>
      <action issue="LOG4J2-1569" dev="ggregory" type="update">
        Updated Jackson from 2.8.1 to 2.8.2.
      </action>
      <action issue="LOG4J2-1598" dev="ggregory" type="update">
        Updated Jackson from 2.8.2 to 2.8.3.
      </action>
      <action issue="LOG4J2-1495" dev="ggregory" type="update">
        Updated LMAX Disruptor from 3.3.4 to 3.3.5.
      </action>
      <action issue="LOG4J2-1496" dev="ggregory" type="update">
        Updated Kafka client from 0.9.1.0 to 0.10.0.0.
      </action>
      <action issue="LOG4J2-1533" dev="ggregory" type="update">
        Updated Kafka client from 0.10.0.0 to 0.10.0.1.
      </action>
      <action issue="LOG4J2-1487" dev="ggregory" type="update">
        Updated JMS test from ActiveMQ 5.13.3 to 5.13.4.
      </action>
      <action issue="LOG4J2-1551" dev="ggregory" type="update">
        Updated JMS test from ActiveMQ 5.13.4 to 5.14.0.
      </action>
      <action issue="LOG4J2-1757" dev="ggregory" type="update">
        Update Apache Commons Compress from 1.12 to 1.13.
      </action>
      <action issue="LOG4J2-1543" dev="ggregory" type="update">
        Removed deprecated Core API org.apache.logging.log4j.core.util.Constants.UTF_8.
      </action>
      <action issue="LOG4J2-1544" dev="ggregory" type="update">
        Removed deprecated Core API org.apache.logging.log4j.core.util.Assert.requireNonNull(T, String).
      </action>
      <action issue="LOG4J2-1545" dev="ggregory" type="update">
        Removed deprecated Web API org.apache.logging.log4j.web.WebLookup.getServletContext().
      </action>
    </release>
    <release version="2.6.2" date="2016-07-05" description="GA Release 2.6.2">
      <action issue="LOG4J2-904" dev="rgoers" type="fix" due-to="Bernhard Mähr">
        If copy and delete fails in rename action then resort to truncating the source file after copying it.
      </action>
      <action issue="LOG4J2-1250" dev="rgoers" type="fix">
        CronTriggeringPolicy was not properly setting the prevFileTime value for the PatternProcessor so
        file dates and times on rolled files were incorrect.
      </action>
      <action issue="LOG4J2-1452" dev="rpopma" type="fix" due-to="Mikael Ståldal">
        Fixed issue where reusable messages broke flow tracing logic.
      </action>
      <action issue="LOG4J2-1440" dev="rgoers" type="fix">
        Fix bug in OnStartupTriggeringPolicy that allowed it to roll over on every reconfiguration. Added
        minSize attribute.
      </action>
      <action issue="LOG4J2-1414" dev="rpopma" type="fix" due-to="Ralph Goers">
        Fixed minor issues with the 2.6.1 web site.
      </action>
      <action issue="LOG4J2-1434" dev="rpopma" type="fix" due-to="Luke Butters">
        Ensure that the thread-local StringBuilders used by Layouts to format log events to text will not
        retain excessive memory after a large message was logged.
      </action>
      <action issue="LOG4J2-1395" dev="mikes" type="add">
        Add "direct" option to ConsoleAppender for increased performance.
      </action>
      <action issue="LOG4J2-1418" dev="mikes" type="fix">
        Provide MessageFactory2 to custom Logger implementations.
      </action>
      <action issue="LOG4J2-1420" dev="rgoers" type="fix">
        RollingRandomAccessFileManager was not properly rolling over on startup and was getting a NullPointerException.
      </action>
      <action issue="LOG4J2-1417" dev="rpopma" type="fix">
        Fixed issue where Unbox utility ignored the value Constants.ENABLE_THREADLOCALS and always stored non-JDK classes in ThreadLocals.
      </action>
      <action issue="LOG4J2-1422" dev="rpopma" type="fix">
        Fixed issue where AsyncAppenderQueueFullPolicyTest sometimes hangs.
      </action>
      <action issue="LOG4J2-1445" dev="ggregory" type="fix" due-to="Ludovic HOCHET">
        OnStartupTriggeringPolicyTest fails on Windows saying the file is used by another process.
      </action>
      <action issue="LOG4J2-1437" dev="rpopma" type="add">
        (GC) ObjectMessage and ReusableObjectMessage now avoid calling toString() on auto-boxed primitive parameters.
      </action>
      <action issue="LOG4J2-1415" dev="rpopma" type="add">
        (GC) ParameterFormatter now avoids calling toString() on auto-boxed primitive message parameters.
      </action>
      <action issue="LOG4J2-1412" dev="rpopma" type="add">
        Unbox utility's ringbuffer of StringBuilders is now configurable.
      </action>
      <action issue="LOG4J2-1432" dev="ggregory" type="update">
        Update Jackson from 2.7.4 to 2.7.5.
      </action>
      <action issue="LOG4J2-1433" dev="ggregory" type="update">
        Update Jansi from 1.11 to 1.13.
      </action>
      <action issue="LOG4J2-1444" dev="ggregory" type="update">
        Update Apache Commons Compress from 1.11 to 1.12.
      </action>
    </release>
    <release version="2.6.1" date="2016-06-05" description="GA Release 2.6.1">
      <action issue="LOG4J2-1405" dev="rgoers" type="fix">
        OnStartupTriggeringPolicy was forcing a rollover of empty files at startup and would append a second footer that was added by the prior shutdown.
      </action>
      <action issue="LOG4J2-1406" dev="rpopma" type="fix" due-to="Trask Stalnaker">
        Fixed bug in ReusableParameterizedMessage where Throwable was never updated so first error was logged over and over again and subsequent errors were not logged.
      </action>
      <action issue="LOG4J2-1409" dev="rpopma" type="fix" due-to="Shahan">
        Fixed ArrayIndexOutOfBoundsException that may occur in ReusableParameterizedMessage.
      </action>
      <action issue="LOG4J2-997" dev="rgoers" type="fix" due-to="Maytee Chinavanichkit">
        Add filter and remove filter were not working properly in AbstractFilterable.
      </action>
      <action issue="LOG4J2-1032" dev="rgoers" type="fix">
        Changed RenameAction to use java.nio to better report rename failures.
      </action>
      <action issue="LOG4J2-1407" dev="ggregory" type="fix">
        Fixed misleading WARN log events from Log4j about message factories and unexpected formatting.
      </action>
      <action issue="LOG4J2-1408" dev="ggregory" type="fix">
        Added the module log4j-liquibase to BOM POM.
      </action>
      <action issue="LOG4J2-1180" dev="ggregory" type="fix">
        Logger cache now accounts for message factory.
      </action>
      <action issue="LOG4J2-1402" dev="rgoers" type="fix">
        Fix regression in properties configuration to support arbitrary component ids.
      </action>
      <action issue="LOG4J2-1385" dev="ggregory" type="update">
        (GC) CSV layouts should not create a new CSVPrinter for each log event. Requires Apache Commons CSV 1.4.
      </action>
      <action issue="LOG4J2-1398" dev="ggregory" type="update">
        Update liquibase-core from 3.4.2 to 3.5.1.
      </action>
      <action issue="LOG4J2-1399" dev="ggregory" type="update">
        Update Apache Commons CSV from 1.3 to 1.4.
      </action>
      <action issue="LOG4J2-1411" dev="mattsicker" type="add">
        Added documentation about plugin builders compared to factories.
      </action>
      <action issue="LOG4J2-1394" dev="mattsicker,mikes" type="fix">
        Fixed minor issues with the 2.6 web site.
      </action>
    </release>
    <release version="2.6" date="2016-05-25" description="GA Release 2.6">
      <action issue="LOG4J2-1270" dev="rpopma" type="add">
        (GC) Added support for garbage-free logging in steady state.
        This includes Async Loggers and logging synchronously to the console and to a file,
        but does not include the AsyncAppender. This release makes the GelfLayout and
        the main patterns in the PatternLayout garbage-free.
      </action>
      <action issue="LOG4J2-1297" dev="rpopma" type="add">
        (GC) Added manual page on garbage-free logging.
      </action>
      <action issue="LOG4J2-1373" dev="rpopma" type="add">
        (GC) Update Logger wrapper Generator tool to generate methods for the new Logger methods.
      </action>
      <action issue="LOG4J2-1356" dev="mikes" type="update">
        (GC) GelfLayout does now support garbage-free logging (with compressionType=OFF).
      </action>
      <action issue="LOG4J2-1326" dev="rpopma" type="add">
        (GC) Added methods to the Logger interface for logging CharSequence messages.
      </action>
      <action issue="LOG4J2-1344" dev="rpopma" type="add">
        (GC) FileAppender, RollingFileAppender and MemoryMappedFileAppender are now also garbage-free by default.
      </action>
      <action issue="LOG4J2-1343" dev="rpopma" type="update">
        (GC) ConsoleAppender is now garbage-free by default. This logic is reusable for all AbstractOutputStreamAppender subclasses.
      </action>
      <action issue="LOG4J2-1278" dev="rpopma" type="add">
        (GC) Added unrolled varargs methods to Logger API, added Unbox utility to avoid auto-boxing when logging primitive values.
      </action>
      <action issue="LOG4J2-1318" dev="rpopma" type="update">
        (GC) Avoid allocating unnecessary temporary objects in LoggerContext's getLogger methods.
      </action>
      <action issue="LOG4J2-1333" dev="rpopma" type="update">
        (GC) Avoid allocating unnecessary temporary objects in MarkerManager's getMarker methods.
      </action>
      <action issue="LOG4J2-1321" dev="rpopma" type="update">
        (GC) Avoid allocating unnecessary temporary objects in PatternLayout's NamePatternConverter and ClassNamePatternConverter.
      </action>
      <action issue="LOG4J2-1271" dev="rpopma" type="add">
        (GC) Add MessageFactory that avoid allocation by reusing a cached ParameterizedMessage instance.
      </action>
      <action issue="LOG4J2-1271" dev="rpopma" type="update">
        (GC) ParameterizedMessage optimizations to avoid or at least postpone allocating temporary objects.
      </action>
      <action issue="LOG4J2-1283" dev="rpopma" type="update">
        (GC) Provide ThreadLocal-based gc-free caching mechanism in DatePatternConverter for non-webapps.
      </action>
      <action issue="LOG4J2-1293" dev="rpopma" type="add">
        (GC) Add interface StringBuilderFormattable to enable converting Messages and parameters to text without allocating temporary objects.
        ParameterizedMessage, ObjectMessage, SimpleMessage and ThreadDumpMessage now implement StringBuilderFormattable.
      </action>
      <action issue="LOG4J2-1291" dev="rpopma" type="update">
        (GC) Update PatternLayout to utilize gc-free mechanism for LogEvent processing.
      </action>
      <action issue="LOG4J2-1292" dev="rpopma" type="update">
        (GC) Update RandomAccessFileAppender and RollingRandomAccessFileAppender to utilize gc-free Layout.encode() method.
      </action>
      <action issue="LOG4J2-1274" dev="rpopma" type="add">
        (GC) Add encode(LogEvent, ByteBufferDestination) method to Layout API to enable converting LogEvents to bytes without creating temporary objects.
      </action>
      <action issue="LOG4J2-1281" dev="rpopma" type="fix">
        (GC) LoggerConfig.getProperties() should not allocate on each call.
      </action>
      <action issue="LOG4J2-1272" dev="rpopma" type="update">
        (GC) Improve LoggerConfig's data structure for AppenderControl objects to avoid allocating temporary objects during
        traversal for each log event.
      </action>
      <action issue="LOG4J2-1269" dev="rpopma" type="fix">
        (GC) AsyncLogger should use thread-local translator by default.
      </action>
      <action issue="LOG4J2-623" dev="rpopma" type="fix">
        Generate MDC properties as a JSON map in JSONLayout, with option to output as list of map entries.
      </action>
      <action issue="LOG4J2-1362" dev="rpopma" type="add" due-to="Gary Gregory">
        Added a YAML layout.
      </action>
      <action issue="LOG4J2-1387" dev="rpopma" type="fix">
        Fixed memory leak related to shutdown hook.
      </action>
      <action issue="LOG4J2-1179" dev="rpopma" type="add">
        Documented benchmark results comparing Log4j 2 performance to other logging libraries.
      </action>
      <action issue="LOG4J2-1382" dev="rpopma" type="fix">
        Copying a MutableLogEvent using Log4jLogEvent.Builder should not unnecessarily obtain caller location information.
      </action>
      <action issue="LOG4J2-1011" dev="mikes" type="add">
        Document dependencies for layouts.
      </action>
      <action issue="LOG4J2-621" dev="ggregory" type="add" due-to="Lee Theobald, Kamal Mettananda, Gary Gregory">
        Pattern to drop first N package parts.
      </action>
      <action issue="LOG4J2-494" dev="rgoers" type="add" due-to="Philipp Knobel">
        Support merging configurations to for a composite configuration.
      </action>
      <action issue="LOG4J2-1357" dev="mikes" type="add">
        Option to not log stack traces for logged Throwables in GelfLayout.
      </action>
      <action issue="LOG4J2-1375" dev="rpopma" type="update">
        Update SLF4J from 1.7.13 to 1.7.21.
      </action>
      <action issue="LOG4J2-1374" dev="rpopma" type="update">
        Migrate tests from Logback 1.1.3 to 1.1.7.
      </action>
      <action issue="LOG4J2-1384" dev="ggregory" type="update">
        Update Apache Commons CSV from 1.2 to 1.3.
      </action>
      <action issue="LOG4J2-1372" dev="rgoers" type="fix" due-to="Kamal Mettananda, Gary Gregory">
        XMLLayout indents, but not the first child tag (Event).
      </action>
      <action issue="LOG4J2-1363" dev="rgoers" type="fix">
        Properties Configuration did not support includeLocation attribute on Loggers.
      </action>
      <action issue="LOG4J2-1263" dev="rgoers" type="fix">
        The ConfigurationSource was not saved for BuiltConfigurations so monitor interval had no effect.
      </action>
      <action issue="LOG4J2-1369" dev="ggregory" type="fix" due-to="Alex Birch, Gary Gregory">
        "xz" compression results in plaintext, uncompressed files.
      </action>
      <action issue="LOG4J2-1365" dev="mikes" type="update">
        (Log4j-internal) Provide message text as CharSequence for some message types to optimize some layouts.
      </action>
      <action issue="LOG4J2-1368" dev="rpopma" type="fix">
        (Log4j-internal) StatusLogger dropped exceptions when logging parameterized messages.
      </action>
      <action issue="LOG4J2-1348" dev="ggregory" type="add" due-to="Greg Thomas, Gary Gregory">
        Add an AutoCloseable ThreadContext class: CloseableThreadContext.
      </action>
      <action issue="LOG4J2-1345" dev="rpopma" type="update">
        (Doc) Clarify documentation for properties that control Log4j behaviour.
      </action>
      <action issue="LOG4J2-1336" dev="ggregory" type="fix" due-to="Zbynek Vyskovsky">
        LoggerFactory in 1.2 API module is not compatible with 1.2.
      </action>
      <action issue="LOG4J2-1354" dev="ggregory" type="fix" due-to="Arkadiusz Adolph">
        No configuration reload is triggered under Windows when replacing the configuration file with one that has older last modified date.
      </action>
      <action issue="LOG4J2-1346" type="fix">
        Exception from Log4jServletContextListener prevents jetty-maven-plugin run-forked.
      </action>
      <action issue="LOG4J2-1339" dev="rpopma" type="fix">
        (Perf) AsyncLogger performance optimization: avoid calling instanceof TimestampMessage in hot path.
      </action>
      <action issue="LOG4J2-1324" dev="rpopma" type="fix">
        Improve error handling in the Async Logger background thread: the new default exception handler no longer rethrows the error.
      </action>
      <action issue="LOG4J2-1309" dev="ggregory" type="fix">
        Configuration file error does not show cause exception.
      </action>
      <action issue="LOG4J2-1299" dev="ggregory" type="add">
        Add pattern converter for thread id and priority in PatternLayout.
      </action>
      <action issue="LOG4J2-1289" dev="ggregory" type="fix">
        Change flow logging text from "entry' to "Enter" and "exit" to "Exit".
      </action>
      <action issue="LOG4J2-1284" dev="rpopma" type="fix">
        Made default MessageFactory configurable.
      </action>
      <action issue="LOG4J2-1280" dev="ggregory" type="fix">
        Deprecate org.apache.logging.log4j.util.MessageSupplier.
      </action>
      <action issue="LOG4J2-1280" dev="rpopma" type="fix">
        Logger methods taking Supplier parameters now correctly handle cases where the supplied value is a Message.
      </action>
      <action issue="LOG4J2-1268" dev="rpopma" type="fix">
        FixedDateFormat was incorrect for formats having MMM with the French locale.
      </action>
      <action issue="LOG4J2-1255" dev="rgoers" type="update">
        Add enhanced entry and exit methods.
      </action>
      <action issue="LOG4J2-124" dev="rgoers" type="add">
        Add shutdown methods to LogManager.
      </action>
      <action issue="LOG4J2-1222" dev="rgoers" type="fix">
        Creation of a LoggerContext will fail if shutdown is in progress. LogManager will default to SimpleLogger instead.
      </action>
      <action issue="LOG4J2-1221" dev="rpopma" type="add" due-to="Michael Barker">
        Added async logger Timeout wait strategy and made this the default wait strategy for async loggers.
        This prevents a rare deadlock that may occur on Solaris.
      </action>
      <action issue="LOG4J2-1080" dev="rpopma" type="add">
        Added option to discard events below a certain log level if the async logger ring buffer
        or async appender queue is full.
      </action>
      <action issue="LOG4J2-1237" dev="ggregory" type="add" due-to="Mike Calmus, Gary Gregory">
        Make PatternLayout header and footer accept a pattern.
      </action>
      <action issue="LOG4J2-1244" dev="ggregory" type="add" due-to="Anshu Garg, Remko Popma, Gary Gregory">
        Make header and footer values customizable in JSONLayout.
      </action>
      <action issue="LOG4J2-1245" dev="ggregory" type="add">
        Make CSV Layout header and footers accept patterns.
      </action>
      <action issue="LOG4J2-1192" dev="ggregory" type="add" due-to="Jörg Bretschneider, Gary Gregory">
        Dynamic Subject for SMTP Appender.
      </action>
      <action issue="LOG4J2-1277" dev="ggregory" type="add" due-to="Gary Gregory, Ludovic Hochet">
        FormattedMessage, MessageFormatMessage and StringFormattedMessage should support passing in a Locale to ensure appropriate formatting.
      </action>
      <action issue="LOG4J2-1260" dev="ggregory" type="fix" due-to="Blake Day, Gary Gregory">
        TlsSyslogFrame calculates message length incorrectly.
      </action>
      <action issue="LOG4J2-1258" dev="ggregory" type="fix" due-to="Francis Lalonde">
        Async DynamicThresholdFilter does not use the log event's context map.
      </action>
      <action issue="LOG4J2-1232" dev="ggregory" type="fix" due-to="Nikolai">
        Incorrect log rotation in last week of year.
      </action>
      <action issue="LOG4J2-1248" dev="rpopma" type="fix">
        Fixed broken nanotime in pattern layout.
      </action>
      <action issue="LOG4J2-908" dev="ggregory" type="fix" due-to="Konstantinos Liakos, Patrick Flaherty, Robin Coe, Gary Gregory">
        JSONLayout doesn't add a comma between log events.
      </action>
      <action issue="LOG4J2-1230" dev="ggregory" type="fix" due-to="Vladimir Hudec, Ralph Goers, Gary Gregory">
        Don't concatenate SYSLOG Messages.
      </action>
      <action issue="LOG4J2-1238" dev="ggregory" type="fix">
        org.apache.logging.log4j.core.net.TcpSocketManager and other classes does not report internal exceptions to the status logger.
      </action>
      <action issue="LOG4J2-1212" dev="rpopma" type="fix">
        Fix documentation to specify the correct default wait strategy used by async loggers.
      </action>
      <action issue="LOG4J2-1215" dev="ggregory" type="fix" due-to="Erik Kemperman">
        Documentation/XSD inconsistencies.
      </action>
      <action issue="LOG4J2-1276" dev="ggregory" type="fix" due-to="Ludovic Hochet">
        LoggerMessageSupplierTest and LoggerSupplierTest are Locale sensitive.
      </action>
      <action issue="LOG4J2-1380" dev="ggregory" type="update">
        Update Jackson from 2.7.3 to 2.7.4.
      </action>
      <action issue="LOG4J2-1304" dev="ggregory" type="update">
        Update Jackson from 2.7.0 to 2.7.2.
      </action>
      <action issue="LOG4J2-1253" dev="ggregory" type="update">
        Update LMAX Disruptor from 3.3.2 to 3.3.4.
      </action>
      <action issue="LOG4J2-1219" dev="ggregory" type="update">
        Update SLF4J from 1.7.12 to 1.7.13.
      </action>
      <action issue="LOG4J2-1239" dev="ggregory" type="update">
        Update Jackson from 2.6.3 to 2.6.4.
      </action>
      <action issue="LOG4J2-1249" dev="ggregory" type="update">
        Update Jackson from 2.6.4 to 2.7.0.
      </action>
      <action issue="LOG4J2-1351" dev="ggregory" type="update">
        Update Jackson from 2.7.2 to 2.7.3.
      </action>
      <action issue="LOG4J2-1240" dev="ggregory" type="update">
        Update Liquibase from 3.3.5 to 3.4.2.
      </action>
      <action issue="LOG4J2-1294" dev="ggregory" type="update">
        Update Kafka client from 0.9.0.0 to 0.9.0.1.
      </action>
      <action issue="LOG4J2-1352" dev="ggregory" type="update">
        Update javax.mail from 1.5.4 to 1.5.5.
      </action>
      <action issue="LOG4J2-1358" dev="ggregory" type="update">
        Update Apache Commons Compress from 1.10 to 1.11.
      </action>
      <action issue="LOG4J2-1388" dev="rpopma" type="update">
        Update Google java-allocation-instrumenter from 3.0 to 3.0.1.
      </action>
      <action issue="LOG4J2-1233" dev="ggregory" type="update" due-to="Bahri Gencsoy">
        Misleading Value In Properties Example.
      </action>
      <action issue="LOG4J2-1251" dev="mattsicker" type="fix" due-to="Romain Manni-Bucau">
        Fix JUL bridge issue where LogRecord.getParameters() is used when null.
      </action>
      <action issue="LOG4J2-1254" dev="rpopma" type="fix" due-to="Josh Trow">
        Fix typo in Flow Tracing documentation.
      </action>
      <action issue="LOG4J2-920" dev="mattsicker" type="fix" due-to="Ludovic Hochet">
        ClassNotFoundException for BundleContextSelector when initialising in an OSGi environment.
      </action>
      <action issue="LOG4J2-1300" dev="mattsicker" type="update">
        Remove serializability from classes that don't need it.
      </action>
      <action issue="LOG4J2-1303" dev="mattsicker" type="add">
        Add documentation links to runtime dependencies in each component intro page.
      </action>
      <action issue="LOG4J2-1275" dev="mattsicker" type="fix" due-to="Ludovic Hochet">
        Fix RollingAppenderNoUnconditionalDeleteTest repeat test runs from failing.
      </action>
      <action issue="LOG4J2-1262" dev="mattsicker" type="fix">
        Stop throwing unnecessary exception in Log4jServletContextListener.contextDestroyed().
      </action>
      <action issue="LOG4J2-1252" dev="mattsicker" type="add">
        JeroMqAppender should support layouts.
      </action>
      <action issue="LOG4J2-1227" dev="mattsicker" type="fix" due-to="Olivier Lemasle">
        NullPointerException in MapLookup.lookup if the event is null.
      </action>
      <action issue="LOG4J2-1306" dev="mattsicker" type="update">
        JeroMqAppender should use ShutdownCallbackRegistry instead of runtime hooks.
      </action>
      <action issue="LOG4J2-1217" dev="mattsicker" type="add" due-to="Thies Wellpott">
        PatternLayout option to limit length of text.
      </action>
      <action issue="LOG4J2-1308" dev="mattsicker" type="update">
        Remove need to pre-specify appender et al. identifiers in property file config format.
      </action>
      <action issue="LOG4J2-1050" dev="mattsicker" type="fix" due-to="Adam Retter">
        Add a Log4jLookup class to help write log files relative to log4j2.xml.
      </action>
      <action issue="LOG4J2-1133" dev="mattsicker" type="add">
        Add JNDI lookup documentation.
      </action>
      <action issue="LOG4J2-1310" dev="mattsicker" type="fix">
        JndiLookup mindlessly casts to String and should use String.valueOf().
      </action>
      <action issue="LOG4J2-1206" dev="mattsicker" type="update">
        org.apache.logging.log4j.core.LoggerContext#updateLoggers should call firePropertyChangeEvent.
      </action>
      <action issue="LOG4J2-248" dev="mattsicker" type="fix">
        Log4jWebInitializerImpl: Use Thread instead of Class for fallback classloader.
      </action>
      <action issue="LOG4J2-1169" dev="mattsicker" type="add" due-to="Gerald Kritzinger">
        PatternLayout: Possible variable substitution in equals substitution parameter.
      </action>
      <action issue="LOG4J2-1322" dev="mattsicker" type="update">
        Update Log4j 1.x migration guide to include information about system property lookup syntax changes.
      </action>
      <action issue="LOG4J2-1330" dev="mattsicker" type="fix">
        Fix NoClassDefFoundError in ReflectionUtil on Google App Engine.
      </action>
    </release>
    <release version="2.5" date="2015-12-06" description="GA Release 2.5">
      <action issue="LOG4J2-324" dev="rpopma" type="fix">
        Reduced memory usage of status messages in bounded queue; support zero-length queue that stores no messages.
      </action>
      <action issue="LOG4J2-1173" dev="rpopma" type="fix">
        Fixed rollover error when copying to a directory mapped to a remote Linux host.
      </action>
      <action issue="LOG4J2-435" dev="rpopma" type="add" due-to="Robert Schaft">
        Added support for custom delete actions triggered by a rollover.
      </action>
      <action issue="LOG4J2-649" dev="rgoers" type="update" due-to="Aleksey Zvolinsky">
        Add PurgePolicy and IdlePurgePolicy to RoutingAppender.
      </action>
      <action issue="LOG4J2-1202" dev="rgoers" type="update">
        Remove ConfigurationMonitor. The WatchManager is now used to check for configuration changes.
      </action>
      <action issue="LOG4J2-1195" dev="mikes" type="fix" due-to="Melvin Du">
        Make KafkaAppender support SerializedLayout.
      </action>
      <action issue="LOG4J2-89" dev="rgoers" type="add">
        Allow rollover to occur at any time. Add CronTriggeringPolicy.
      </action>
      <action issue="LOG4J2-381" dev="rgoers" type="fix" due-to="Anthony Baldocchi">
        Allow triggering policy and rollover strategy to be modified during reconfiguration.
      </action>
      <action issue="LOG4J2-1136" dev="rgoers" type="add">
        Add support for JSR 223 scripts in filters and the PatternSelector.
      </action>
      <action issue="LOG4J2-1168" dev="ggregory" type="add" due-to="Steven Swor">
        Add getters for source and destination file in file rename action.
      </action>
      <action issue="LOG4J2-1175" dev="ggregory" type="add">
        Add getters for classes in org.apache.logging.log4j.core.appender.rolling.action.
      </action>
      <action issue="LOG4J2-898" dev="rpopma" type="add">
        Added system property to allow users to control whether messages should be formatted in the background.
      </action>
      <action issue="LOG4J2-1178" dev="ggregory" type="add">
        Support use-case for JDBC's CommonDataSource.setLogWriter(PrintWriter) and java.sql.DriverManager.setLogWriter(PrintWriter).
      </action>
      <action issue="LOG4J2-1187" dev="ggregory" type="add">
        Support use case for java.sql.DriverManager.setLogStream(PrintStream).
      </action>
      <action issue="LOG4J2-1029" dev="rpopma" type="fix" due-to="Stefan Leonhartsberger">
        Performance improvement when gathering location information.
      </action>
      <action issue="LOG4J2-1172" dev="rpopma" type="fix">
        Fixed ThreadLocal leak [AsyncLogger$Info] on Tomcat when using AsyncLoggerContextSelector.
      </action>
      <action issue="LOG4J2-1176" dev="rpopma" type="fix">
        Fixed memory leak when log4j jars are in Tomcat's lib folder.
      </action>
      <action issue="LOG4J2-1180" dev="ggregory" type="fix" due-to="Mikael Ståldal">
        Logger cache does not account for message factory.
      </action>
      <action issue="LOG4J2-879" dev="rpopma" type="fix">
        Documentation: fixed minor issues with the site and manual pages.
      </action>
      <action issue="LOG4J2-999" dev="rpopma" type="fix" due-to="Joan Balagueró">
        RollingFileAppender should also roll over when log event time is equal to rollover time, not only when later.
      </action>
      <action issue="LOG4J2-873" dev="rpopma" type="fix" due-to="Martin Dickins, LC, Luke Woodward">
        Fixed bug where omitting the &lt;display-name&gt; element in web.xml caused incorrect log4j initialization,
        resulting in memory leaks when the web application was stopped or reloaded.
      </action>
      <action issue="LOG4J2-323" dev="rpopma" type="fix">
        Better web app support for async loggers: Fixed a memory leak that occurred when the logging jars are placed
        in the container's classpath and the configuration file uses AsyncRoot/AsyncLogger.
        The problem was that the first web application started the Disruptor background thread [AsyncLoggerConfig-1] but did not stop it until all web apps are stopped.
        Each web application now has its own Disruptor which is stopped/started together with the web app.
      </action>
      <action issue="LOG4J2-493" dev="rpopma" type="fix">
        Better web app support for async loggers: it is now possible to place the logging jars in the container's
        classpath when making all loggers asynchronous by using AsyncLoggerContextSelector. This fixes a problem where
        logging would stop working after stopping and restarting a web application.
      </action>
      <action issue="LOG4J2-1171" dev="rpopma" type="fix">
        Use servlet context name for logger context name when available.
      </action>
      <action issue="LOG4J2-1159" dev="rpopma" type="fix">
        Fixed a ThreadLocal memory leak in Tomcat8 that mentions AsyncLoggers when Async Loggers are not used.
      </action>
      <action issue="LOG4J2-1166" dev="rpopma" type="fix">
        AbstractConfiguration executor should use a DaemonThreadFactory.
      </action>
      <action issue="LOG4J2-1165" dev="rpopma" type="fix">
        Improve Log4j initialization status messages.
      </action>
      <action issue="LOG4J2-1156" dev="rpopma" type="fix">
        Web site corrections and updates.
      </action>
      <action issue="LOG4J2-1158" dev="ggregory" type="fix" due-to="Michael Fortin, Gary Gregory">
        Log4J JUL adapter is using MessageFormat on String passed by java.util.function.Supplier&lt;String>.
      </action>
      <action issue="LOG4J2-801" dev="mattsicker" type="fix">
        org.apache.logging.log4j.core.Logger should be serializable.
      </action>
      <action issue="LOG4J2-1157" dev="mattsicker" type="fix" due-to="Norbert Bartels">
        Fix compilation error for classes annotated with @Plugin.
      </action>
      <action issue="LOG4J2-948" dev="mattsicker" type="fix" due-to="Andrew Flower">
        Fix plugin documentation error about Converters.
      </action>
      <action issue="LOG4J2-1193" dev="ggregory" type="fix">
        Prefix all thread names Log4j creates with "Log4j2-".
      </action>
      <action issue="LOG4J2-1194" dev="ggregory" type="fix" due-to="Adam Brin">
        Documentation does not match parameters for LoggerNameLevelRewritePolicy.
      </action>
      <action issue="LOG4J2-1196" dev="mattsicker" type="fix" due-to="René Zanner">
        MongoDbConnection does not close MongoClient.
      </action>
      <action issue="LOG4J2-1174" dev="ggregory" type="update">
        Update Jackson from 2.6.2 to 2.6.3.
      </action>
      <action issue="LOG4J2-1207" dev="ggregory" type="update">
        Update kafka-clients from 0.8.2.2 to 0.9.0.0.
      </action>
    </release>
    <release version="2.4.1" date="2015-10-08" description="GA Release 2.4.1">
      <action issue="LOG4J2-1129" dev="rgoers" type="add">
        Allow PatternLayout to select a pattern to use based on some selection criteria.
      </action>
      <action issue="LOG4J2-1145" dev="ggregory" type="add">
        Add %equals to PatternLayout to test and replace patterns with strings.
      </action>
      <action issue="LOG4J2-1147" dev="ggregory" type="add">
        Add %equalsIgnoreCase to PatternLayout to test and replace patterns with strings.
      </action>
      <action issue="LOG4J2-1146" dev="ggregory" type="add">
        Add %notEmpty to PatternLayout to avoid output of patterns where all variables are empty.
      </action>
      <action issue="LOG4J2-1020" dev="mikes" type="add">
        Add possibility to set shutdown timeout on AsyncAppender.
      </action>
      <action issue="LOG4J2-1153" dev="rpopma" type="fix">
        Fixed NullPointerException when only root logger is defined (and no named loggers) in configuration properties file.
      </action>
      <action issue="LOG4J2-1140" dev="rpopma" type="fix">
        Fixed bug where headers were not being written to first file with RollingFileAppender.
      </action>
      <action issue="LOG4J2-1149" dev="rpopma" type="fix">
        Fixed bug where PatternLayout predefined date pattern with time zone always renders default date format.
      </action>
      <action issue="LOG4J2-1050" dev="rpopma" type="fix">
        Fixed Log4jLookup.
      </action>
      <action issue="LOG4J2-1142" dev="rpopma" type="fix">
        Fix potential memory leak in web applications by using a straight ThreadLocal field instead of subclassing ThreadLocal.
      </action>
      <action issue="LOG4J2-1135" dev="rpopma" type="fix">
        Compression on rollover was broken: log file was renamed to .zip but not compressed.
      </action>
      <action issue="LOG4J2-1127" dev="ggregory" type="fix">
        log4j2.xml cannot be parsed on Oracle Weblogic 12c.
      </action>
      <action issue="LOG4J2-1132" dev="ggregory" type="fix">
        Do not use MongoDB driver 2.13.3 deprecated methods.
      </action>
      <action issue="LOG4J2-1144" dev="ggregory" type="fix">
        Add %markerSimpleName in pattern layout should evaluate to marker name (not toString()).
      </action>
      <action issue="LOG4J2-1126" dev="ggregory" type="fix">
        Web site corrections and updates.
      </action>
      <action issue="LOG4J2-1151" dev="rpopma" type="update">
        Performance improvement: backport Java 8 fast ISO-8859-1 String to byte[] encoder to AbstractStringLayout.
      </action>
      <action issue="LOG4J2-935" dev="rpopma" type="update">
        Performance improvement when converting Strings to byte[] arrays.
      </action>
      <action issue="LOG4J2-1040" dev="ggregory" type="update">
        Update MongoDB driver from 2.13.3 to 3.0.4.
      </action>
      <action issue="LOG4J2-1128" dev="ggregory" type="update">
        Reuse StringBuilder to improve performance for String-based layouts: CSV, GELF, HTML, RFC524, Syslog.
      </action>
      <action issue="LOG4J2-1131" dev="ggregory" type="update">
        Update mongo-java-driver from 2.13.2 to 2.13.3.
      </action>
      <action issue="LOG4J2-1138" dev="ggregory" type="update">
        Do not use Jackson deprecated methods.
      </action>
      <action issue="LOG4J2-1139" dev="ggregory" type="update">
        Update Jackson from 2.6.1 to 2.6.2.
      </action>
      <action issue="LOG4J2-1150" dev="ggregory" type="update">
        Update kafka-clients from 0.8.2.1 to 0.8.2.2.
      </action>
    </release>
    <release version="2.4" date="2015-09-20" description="GA Release 2.4">
      <action issue="LOG4J2-635" dev="rgoers" type="add">
        Add support for configuration via Properties.
      </action>
      <action issue="LOG4J2-952" dev="rgoers" type="add">
        Add ConfigurationBuilder for programmatic configuration.
      </action>
      <action issue="LOG4J2-1017" dev="ggregory" type="update">
        Update Java platform from Java 6 to 7. From this version onwards, log4j 2 requires Java 7.
      </action>
      <action issue="LOG4J2-599" dev="rpopma" type="add">
        Added support for Java 8 lambda expressions to lazily construct a log message only if
              the requested log level is enabled.
      </action>
      <action issue="LOG4J2-1118" dev="rpopma" type="add">
        Updated Logger wrapper generator tool to add Java 8 lambda support for custom log levels.
      </action>
      <action issue="LOG4J2-1107" dev="ggregory" type="add" due-to="Mikael Ståldal">
        New Appender for Apache Kafka.
      </action>
      <action issue="LOG4J2-1113" dev="ggregory" type="add" due-to="Gary Gregory">
        New publisher Appender for ZeroMQ (using JeroMQ).
      </action>
      <action issue="LOG4J2-1088" dev="ggregory" type="add" due-to="Gary Gregory">
        Add Comma Separated Value (CSV) layouts for parameter and event logging.
      </action>
      <action issue="LOG4J2-812" dev="rgoers" type="update">
        PatternLayout timestamp formatting performance improvement: replaced synchronized SimpleDateFormat with
        Apache Commons FastDateFormat. This and better caching resulted in a ~3-30X faster timestamp formatting.
      </action>
      <action issue="LOG4J2-1097" dev="rpopma" type="update">
        PatternLayout timestamp formatting performance improvement: predefined date formats (and variants using
        a period '.' millisecond separator instead of ',') are now formatted ~2-10X faster than other date formats.
      </action>
      <action issue="LOG4J2-1096" dev="rpopma" type="update">
        Improved performance of ParameterizedMessage::getFormattedMessage by ~2X.
      </action>
      <action issue="LOG4J2-1120" dev="rpopma" type="update">
        LoggerConfig performance improvements: avoid unnecessary lock acquisition, use more efficient data structure.
      </action>
      <action issue="LOG4J2-1125" dev="rpopma" type="update">
        PatternLayout performance improvement by caching and reusing a ThreadLocal StringBuilder.
      </action>
      <action issue="LOG4J2-1121" dev="rpopma" type="fix">
        Fixed potential race condition on reconfiguration. Introduced ReliabilityStrategy to facilitate
        switching between different mechanisms for preventing log events from being dropped on reconfiguration.
      </action>
      <action issue="LOG4J2-1114" dev="ggregory" type="update">
        Add thread name to status logger layout.
      </action>
      <action issue="LOG4J2-1123" dev="ggregory" type="fix">
        Core Configurator.initialize(String, ClassLoader, String) fails to work when config location is a file path.
      </action>
      <action issue="LOG4J2-1117" dev="ggregory" type="fix" due-to="Marcus Thiesen">
        OutputStreamManager in ConsoleAppender leaking managers.
      </action>
      <action issue="LOG4J2-1044" dev="rgoers" type="fix">
        Write pending events to Flume when the appender is stopped.
      </action>
      <action issue="LOG4J2-1108" dev="ggregory" type="fix" due-to="Mikael Ståldal">
        NullPointerException when passing null to java.util.logging.Logger.setLevel().
      </action>
      <action issue="LOG4J2-1110" dev="ggregory" type="fix">
        org.apache.logging.log4j.jul.CoreLogger.setLevel() checks for security permission too late.
      </action>
      <action dev="rpopma" type="remove">
        Removed experimental interface LevelLogger which got committed to master by mistake.
      </action>
      <action issue="LOG4J2-1010" dev="rgoers" type="update">
        Pass log event when interpolating logger properties.
      </action>
      <action issue="LOG4J2-1090" dev="ggregory" type="add">
        Add Core Configurator APIs to change a logger's level.
      </action>
      <action issue="LOG4J2-1105" dev="ggregory" type="add" due-to="Gary Gregory">
        Add API org.apache.logging.log4j.Level.isInRange(Level, Level).
      </action>
      <action issue="LOG4J2-1106" dev="ggregory" type="add" due-to="Gary Gregory">
        Add a LevelRangeFilter class.
      </action>
      <action issue="LOG4J2-1074" dev="rpopma" type="add">
        Added support for system nanosecond time in pattern layout.
      </action>
      <action issue="LOG4J2-1075" dev="rpopma" type="add">
        Added support for compressing to bzip2 format on file rollover.
      </action>
      <action issue="LOG4J2-1077" dev="ggregory" type="add">
        Support additional Apache Commons Compress compression formats on rollover: Deflate, Pack200, XY.
      </action>
      <action issue="LOG4J2-767" dev="ggregory" type="add" due-to="Mikael Ståldal">
        New module for Liquibase integration.
      </action>
      <action issue="LOG4J2-1023" dev="ggregory" type="add" due-to="Mikael Ståldal">
        New RewritePolicy for changing level of a log event.
      </action>
      <action issue="LOG4J2-1015" dev="ggregory" type="add" due-to="Daniel Marcotte">
        Add a way to route messages based on the %marker in Layout for RoutingAppender.
      </action>
      <action issue="LOG4J2-1050" dev="ggregory" type="add" due-to="Adam Retter">
        Add a Log4jLookup class to help write log files relative to log4j2.xml.
      </action>
      <action issue="LOG4J2-1057" dev="ggregory" type="add">
        Add API org.apache.logging.log4j.LogManager.getFormatterLogger().
      </action>
      <action issue="LOG4J2-1066" dev="ggregory" type="add" due-to="Charles Allen">
        Expose Log4jContextFactory's ShutdownCallbackRegistry.
      </action>
      <action issue="LOG4J2-1084" dev="ggregory" type="fix" due-to="Philipp Schneider">
        Misleading StatusLogger WARN event in LogManager with java.util.Map.
      </action>
      <action issue="LOG4J2-1051" dev="ggregory" type="fix" due-to="Lukasz Lenart">
        NoClassDefFoundError when starting app on Google App Engine.
      </action>
      <action issue="LOG4J2-684" dev="ggregory" type="fix" due-to="Joern Huxhorn, Mauro Molinari">
        ExtendedThrowablePatternConverter does not print suppressed exceptions.
      </action>
      <action issue="LOG4J2-1069" dev="ggregory" type="fix" due-to="Sam Braam">
        Improper handling of JSON escape chars when deserializing JSON log events.
      </action>
      <action issue="LOG4J2-1068" dev="ggregory" type="fix" due-to="Andy McMullan">
        Exceptions not logged when using TcpSocketServer + SerializedLayout.
      </action>
      <action issue="LOG4J2-1067" dev="ggregory" type="fix" due-to="Sam Braam">
        ThrowableProxy getExtendedStackTraceAsString throws NPE on deserialized nested exceptions.
      </action>
      <action issue="LOG4J2-1049" dev="rpopma" type="fix" due-to="Robert Schaft">
        AsyncAppender now resets the thread interrupted flag after catching InterruptedException.
      </action>
      <action issue="LOG4J2-1048" dev="rpopma" type="fix" due-to="Nikhil">
        FileConfigurationMonitor unnecessarily calls System.currentTimeMillis() causing high CPU usage.
      </action>
      <action issue="LOG4J2-1037" dev="ggregory" type="fix" due-to="Marc Dergacz">
        Backward compatibility issue in log4j-1.2-api NDC pop() and peek().
      </action>
      <action issue="LOG4J2-1025" dev="ggregory" type="fix" due-to="Mikael Ståldal">
        Custom java.util.logging.Level gives null Log4j Level and causes NPE.
      </action>
      <action issue="LOG4J2-1033" dev="ggregory" type="fix" due-to="Mikael Ståldal">
        SimpleLogger creates unnecessary Map objects by calling ThreadContext.getContext() instead of getImmutableContext().
      </action>
      <action issue="LOG4J2-1026" dev="ggregory" type="fix">
        HighlightConverter does not obey noConsoleNoAnsi.
      </action>
      <action issue="LOG4J2-1019" dev="ggregory" type="fix">
        ZipCompressAction leaves files open until GC when an IO error takes place.
      </action>
      <action issue="LOG4J2-1020" dev="ggregory" type="fix">
        GzCompressAction leaves files open until GC when an IO error takes place.
      </action>
      <action issue="LOG4J2-1038" dev="ggregory" type="fix" due-to="Gili">
        Incorrect documentation for layout default charset.
      </action>
      <action issue="LOG4J2-1042" dev="ggregory" type="fix" due-to="Guillaume Turri">
        Socket and Syslog appenders don't take timeout into account at startup.
      </action>
      <action issue="LOG4J2-934" dev="ggregory" type="fix" due-to="Kenneth Gendron">
        Circular suppressed Exception throws StackOverflowError.
      </action>
      <action issue="LOG4J2-1046" dev="ggregory" type="fix" due-to="Kenneth Gendron">
        Circular Exception cause throws StackOverflowError.
      </action>
      <action issue="LOG4J2-982" dev="ggregory" type="fix" due-to="Mikhail Mazurskiy">
        Use System.nanoTime() to measure time intervals.
      </action>
      <action issue="LOG4J2-1045" dev="ggregory" type="fix" due-to="Günter Albrecht">
        Externalize log4j2.xml via URL resource.
      </action>
      <action issue="LOG4J2-1058" dev="ggregory" type="fix" due-to="Daniel Branzea">
        Log4jMarker#contains(String) does not respect org.slf4j.Marker contract.
      </action>
      <action issue="LOG4J2-1060" dev="ggregory" type="fix">
        Log4jMarker#contains(Marker) does not respect org.slf4j.Marker contract.
      </action>
      <action issue="LOG4J2-1061" dev="ggregory" type="fix">
        Log4jMarker#remove(Marker) does not respect org.slf4j.Marker contract.
      </action>
      <action issue="LOG4J2-1062" dev="ggregory" type="fix">
        Log4jMarker#add(Marker) does not respect org.slf4j.Marker contract.
      </action>
      <action issue="LOG4J2-1064" dev="ggregory" type="fix">
        org.apache.logging.slf4j.Log4jMarker does not implement org.slf4j.Marker.equals(Object) org.slf4j.Marker.hashCode().
      </action>
      <action issue="LOG4J2-889" dev="rpopma" type="fix" due-to="Maciej Karaś, Kenneth Leider">
        Header in layout should not be written on application startup if appending to an existing file. Fixes LOG4J2-1030.
      </action>
      <action issue="LOG4J2-918" dev="rpopma" type="fix">
        Clarify documentation for combining async with sync loggers.
      </action>
      <action issue="LOG4J2-1078" dev="ggregory" type="fix" due-to="Mikael Ståldal">
        GelfLayout throws exception if some log event fields are null.
      </action>
      <action issue="LOG4J2-1044" dev="rgoers" type="update">
        Support batchSize in FlumeAvroManager.
      </action>
      <action issue="LOG4J2-1065" dev="ggregory" type="update">
        Define org.apache.logging.log4j.Marker.equals(Object) and org.apache.logging.log4j.Marker.hashCode().
      </action>
      <action issue="LOG4J2-1063" dev="ggregory" type="update">
        Avoid creating temporary array object in org.apache.logging.slf4j.Log4jMarker.iterator().
      </action>
      <action issue="LOG4J2-890" dev="ggregory" type="update" due-to="Hassan Kalaldeh, Robert Andersson, Remko Popma">
        log4j-web-2.1 should workaround a bug in JBOSS EAP 6.2.
      </action>
      <action issue="LOG4J2-403" dev="ggregory" type="update" due-to="Poorna Subhash P, Jeremy Lautman">
        MongoDB appender, username and password should be optional.
      </action>
      <action issue="LOG4J2-1035" dev="ggregory" type="update">
        Log4j2 tries to SystemClassLoader when running on Google AppEngine.
      </action>
      <action issue="LOG4J2-1022" dev="rgoers" type="update">
        Allow a list of keys to be specified in the MDC pattern converter.
      </action>
      <action issue="LOG4J2-959" dev="ggregory" type="update">
        Fix FindBugs DM_DEFAULT_ENCODING bug in SimpleLogger.logMessage() and simplify code.
      </action>
      <action issue="LOG4J2-1036" dev="ggregory" type="update">
        Update Apache Flume from 1.5.2 to 1.6.0.
      </action>
      <action issue="LOG4J2-1041" dev="ggregory" type="update">
        Update MongoDB driver from 2.11.2 to 2.13.2.
      </action>
      <action issue="LOG4J2-1018" dev="ggregory" type="update">
        Update database tests from H2 1.3.175 to 1.3.176.
      </action>
      <action issue="LOG4J2-1070" dev="ggregory" type="update">
        Update Java Mail from 1.5.2 to 1.5.4.
      </action>
      <action issue="LOG4J2-1079" dev="ggregory" type="update">
        Update Jackson from 2.5.3 to 2.5.4.
      </action>
      <action issue="LOG4J2-1879" dev="ggregory" type="update">
        Update Jackson from 2.5.4 to 2.6.0.
      </action>
      <action issue="LOG4J2-1092" dev="ggregory" type="update">
        Update Jackson from 2.6.0 to 2.6.1.
      </action>
      <action issue="LOG4J2-1104" dev="ggregory" type="update">
        Update Apache Commons Compress from 1.9 to 1.10.
      </action>
    </release>
    <release version="2.3" date="2015-05-09" description="GA Release 2.3">
      <action issue="LOG4J2-1009" dev="ggregory" type="fix" due-to="Mikael Ståldal">
        Incorrectly defined compressionType parameter to GelfLayout.
      </action>
      <action issue="LOG4J2-1008" dev="ggregory" type="fix" due-to="Ralph Goers, Gary Gregory">
        org.apache.logging.log4j.core.config.plugins.util.ResolverUtil.extractPath(URL) incorrectly converts '+' characters to spaces.
      </action>
      <action issue="LOG4J2-1007" dev="ggregory" type="fix" due-to="Ralph Goers, Gary Gregory">
        org.apache.logging.log4j.core.util#fileFromUri(URI uri) incorrectly converts '+' characters to spaces.
      </action>
      <action issue="LOG4J2-1003" dev="ggregory" type="fix" due-to="Dan Armbrust">
        JUL Logger.throwing is mis-mapped to ERROR when it should be TRACE.
      </action>
      <action issue="LOG4J2-965" dev="ggregory" type="fix" due-to="Khotyn Huang">
        System.out no longer works after the Console appender and JANSI are initialized.
      </action>
      <action issue="LOG4J2-998" dev="ggregory" type="update" due-to="Mariano Gonzalez">
        Make org.apache.logging.log4j.core.Logger#updateConfiguration protected.
      </action>
      <action issue="LOG4J2-995" dev="rgoers" type="update">
        Move UTF-8 constant from Charsets to Constants class. Remove Charsets class.
      </action>
      <action issue="LOG4J2-993" dev="rgoers" type="fix">
        Deadlock would occur if appender thread creates a new Logger during reconfiguration.
      </action>
      <action issue="LOG4J2-991" dev="rpopma" type="fix" due-to="Ryan Rupp">
        Async root logger config should default includeLocation to false.
      </action>
      <action issue="LOG4J2-985" dev="rpopma" type="fix" due-to="Sean Dawson">
        AbstractFilter should not implement equals() and hashCode().
      </action>
      <action issue="LOG4J2-984" dev="ggregory" type="add" due-to="Jonas Höpfner">
        PatternLayout %highlight to support noConsoleNoAnsi like %style.
      </action>
      <action issue="LOG4J2-926" dev="ggregory" type="add" due-to="David Ohana">
        Truncate from the end of text format modifier.
      </action>
      <action issue="LOG4J2-980" dev="ggregory" type="fix" due-to="Mikhail Mazurskiy">
        Numerical overflow in BurstFilter not handled correctly.
      </action>
      <action issue="LOG4J2-981" dev="ggregory" type="fix" due-to="Mikhail Mazurskiy">
        Incorrect unlock in ProviderUtil.
      </action>
      <action issue="LOG4J2-966" dev="ggregory" type="fix">
        KeyStoreConfiguration.createKeyStoreConfiguration() ignores keyManagerFactoryAlgorithm.
      </action>
      <action issue="LOG4J2-976" dev="ggregory" type="fix" due-to="Matt Quinn">
        Using monitorInterval with YAML config file format causes JSONParseException.
      </action>
      <action issue="LOG4J2-964" dev="ggregory" type="fix" due-to="Jonne Jyrylä">
        StringFormattedMessage serialization is incorrect.
      </action>
      <action issue="LOG4J2-947" dev="ggregory" type="fix" due-to="Stefan Wehner">
        A new StatusLoggerAdmin listener is added to StatusLogger every time the log is reconfigured.
      </action>
      <action issue="LOG4J2-968" dev="ggregory" type="fix" due-to="Paul D Johe">
        SyslogLayout contains extra space.
      </action>
      <action issue="LOG4J2-967" dev="ggregory" type="fix" due-to="Stefan Wehner">
        log4j2.component.properties not read for all properties.
      </action>
      <action issue="LOG4J2-971" dev="ggregory" type="fix" due-to="Paul D Johe">
        Another bad priority in Syslog messages.
      </action>
      <action issue="LOG4J2-972" dev="ggregory" type="fix">
        org.apache.logging.log4j.core.net.ssl.TlsSyslogInputStreamReader does not need to create temp Integer objects.
      </action>
      <action issue="LOG4J2-974" dev="ggregory" type="fix" due-to="Daniel Galán y Martins">
        Typo in EventLogger documentation.
      </action>
      <action issue="LOG4J2-988" dev="ggregory" type="update">
        Update LMAX Disruptor from 3.3.0 to 3.3.2.
      </action>
      <action issue="LOG4J2-987" dev="ggregory" type="update">
        Migrate tests from Logback 1.1.2 to 1.1.3.
      </action>
      <action issue="LOG4J2-988" dev="ggregory" type="update">
        Update tests to use ActiveMQ from 5.10 to 5.11.1.
      </action>
      <action issue="LOG4J2-1004" dev="ggregory" type="update">
        Update Jackson from 2.5.1 to 2.5.3.
      </action>
      <action issue="LOG4J2-1005" dev="ggregory" type="update">
        Update Slf4j from 1.7.7 to 1.7.12.
      </action>
    </release>
    <release version="2.2" date="2015-02-22" description="GA Release 2.2">
      <action issue="LOG4J2-938" dev="rpopma" type="fix" due-to="Mauro Molinari">
        (JMX) To avoid memory leaks when web applications are restarted, JMX notifications are sent from
        the caller thread in web applications. For non-web applications notifications are sent from a background thread
        as before.
      </action>
      <action issue="LOG4J2-957" dev="ggregory" type="fix" due-to="fatih guleryuz">
        Missing toUpperCase(Locale.ENGLISH).
      </action>
      <action issue="LOG4J2-956" dev="ggregory" type="fix" due-to="David Kellerman">
        Manual refers to Route "AppenderRef" attribute, should be "ref".
      </action>
      <action issue="LOG4J2-955" dev="rpopma" type="update">
        Documentation: clarify system properties to control status logger, improve troubleshooting FAQ entry.
      </action>
      <action issue="LOG4J2-950" dev="ggregory" type="update" due-to="Joel Edwards">
        Incorrect attribute name in PropertiesRewritePolicy example.
      </action>
      <action issue="LOG4J2-944" dev="ggregory" type="fix" due-to="Vinayaka Ramachandra">
        Log4j Flume appender is not adding millisecond to the event headers when the event is logged at 000 milliseconds.
      </action>
      <action issue="LOG4J2-941" dev="ggregory" type="add" due-to="Konstantinos Liakos">
        Allow JSON layout to create one compact log record per line.
      </action>
      <action issue="LOG4J2-933" dev="ggregory" type="add" due-to="ppiman at gmail.com">
        HTML layout should not use attribute minimalization for hr noshade.
      </action>
      <action issue="LOG4J2-895" dev="ggregory" type="add">
        Specify the SyslogAppender connect timeout value as part of the configuration.
        The SyslogAppender takes a new parameter connectTimeoutMillis.
      </action>
      <action issue="LOG4J2-899" dev="ggregory" type="add">
        Specify the SocketAppender connect timeout value as part of the configuration.
        The SyslogAppender takes a new parameter connectTimeoutMillis.
      </action>
      <action issue="LOG4J2-924" dev="ggregory" type="fix" due-to="Ryan Rupp">
        Log4j 1.2 Bridge doesn't map level ALL correctly in Category.getEffectiveLevel().
      </action>
      <action issue="LOG4J2-931" dev="ggregory" type="fix" due-to="Robert Gacki">
        ConsoleAppender is missing @PluginFactory annotation at createAppender method.
      </action>
      <action issue="LOG4J2-919" dev="ggregory" type="fix" due-to="David Johle">
        Logging system fails to initialize if XInclude API is not available.
      </action>
      <action issue="LOG4J2-914" dev="ggregory" type="fix" due-to="Kaj Bjurman">
        ThrowableProxy.getExtendedStackTraceAsString causes NullPointerException.
      </action>
      <action issue="LOG4J2-912" dev="ggregory" type="fix">
        XML configuration does not report full error message for XInclude parser configuration problems.
      </action>
      <action issue="LOG4J2-903" dev="ggregory" type="fix" due-to="Mauro Molinari">
        ClassLoaderContextSelector uses ClassLoader.toString() as a key
      </action>
      <action issue="LOG4J2-834" dev="ggregory" type="fix" due-to="Nikita Koval, Leonard Broman, Thiago Kronig">
        ThrowableProxy throws NoClassDefFoundError.
      </action>
      <action issue="LOG4J2-893" dev="ggregory" type="fix">
        NullPointerException on filter when mapping JUL to Log4j2.
      </action>
      <action issue="LOG4J2-892" dev="ggregory" type="fix">
        JUL adapter does not map Log4j'2 FATAL level to a JUL level.
      </action>
      <action issue="LOG4J2-881" dev="ggregory" type="fix" due-to="Mariano Gonzalez">
        AbstractLifecycle should not implement equals() and hashCode().
      </action>
      <action issue="LOG4J2-897" dev="ggregory" type="fix">
        Javadoc for org.apache.log4j.BasicConfigurator.configure() is incorrect.
      </action>
      <action issue="LOG4J2-891" dev="ggregory" type="fix">
        AbstractLifecycle should not implement equals() and hashCode().
      </action>
      <action issue="LOG4J2-946" dev="ggregory" type="fix" due-to="artemonster">
        [docs] Using Log4j 2 in Web Applications: Update example (Log4jWebLifeCycle is not visible).
      </action>
      <action issue="LOG4J2-901" dev="ggregory" type="update" due-to="Tihomir Meščić, Siegfried Greisinger">
        Update docs for SyslogAppender: "No structured id name was supplied"
      </action>
      <action issue="LOG4J2-958" dev="ggregory" type="update">
        Update from Jackson 2.5.0 to 2.5.1.
      </action>
      <action issue="LOG4J2-925" dev="ggregory" type="update">
        Update from Jackson 2.4.4 to 2.5.0.
      </action>
      <action issue="LOG4J2-910" dev="ggregory" type="update">
        Update Jackson from 2.4.3 to 2.4.4.
      </action>
      <action issue="LOG4J2-881" dev="ggregory" type="update">
        Update Jackson from 2.4.2 to 2.4.3.
      </action>
      <action issue="LOG4J2-882" dev="ggregory" type="update">
        Update maven-core from 3.1.0 to 3.2.3.
      </action>
      <action issue="LOG4J2-883" dev="ggregory" type="update">
        Update tests from org.apache.felix.framework 4.2.1 to 4.4.1.
      </action>
      <action issue="LOG4J2-884" dev="ggregory" type="update">
        Update org.eclipse.osgi from 3.6.0 to 3.7.1.
      </action>
      <action issue="LOG4J2-900" dev="ggregory" type="update">
        Update Apache Flume from 1.5.0.1 to 1.5.2.
      </action>
    </release>
    <release version="2.1" date="2014-10-19" description="GA Release 2.1">
      <action issue="LOG4J2-676" dev="rgoers" type="fix" due-to="Stefan Bodewig">
        Some typo fixes and enhancements for the site.
      </action>
      <action issue="LOG4J2-868" dev="mattsicker" type="add">
        Add ShutdownCallbackRegistry interface for customizable shutdown callback handling. This is particularly
        useful for application servers that wish to integrate with Log4j 2.
      </action>
      <action issue="LOG4J2-866" dev="rpopma" type="fix" due-to="Gerard Weatherby">
        Documentation: fixed missing closing parenthesis in code example.
      </action>
      <action issue="LOG4J2-862" dev="mattsicker" type="fix" due-to="Michael Sutherland">
        Fixed classloader issue that prevented Log4j from finding the implementation when used in a custom Ant task.
      </action>
      <action issue="LOG4J2-589" dev="rpopma" type="add">
        Supported filtering on custom log levels in configuration.
      </action>
      <action issue="LOG4J2-861" dev="rpopma" type="fix">
        Documentation: fix broken links on left navigation Extending Log4j Configuration sub-menu.
      </action>
      <action issue="LOG4J2-856" dev="rpopma" type="add">
        Documentation: add sections on the JUL Adapter, IO Streams and NoSQL Appenders to the Maven and Ivy page.
      </action>
      <action issue="LOG4J2-797" dev="rpopma" type="fix" due-to="Andreas Rytina">
        Documentation: clarified why log4j-core is a compile time dependency in Maven and Ivy page.
      </action>
      <action issue="LOG4J2-855" dev="rpopma" type="fix">
        Documentation: fix broken links on Appenders manual page.
      </action>
      <action issue="LOG4J2-807" dev="rpopma" type="fix">
        Prevent NPE when configuration with AsyncLogger/AsyncRoot is reloaded.
      </action>
      <action issue="LOG4J2-848" dev="ggregory" type="add">
        Add a Java lookup to provide nicely formatted runtime version information.
      </action>
      <action issue="LOG4J2-809" dev="mattsicker" type="add">
        Move reflection utility class to API's private utility classes.
      </action>
      <action issue="LOG4J2-845" dev="mattsicker" type="update">
        Add 2.1.0 to compatible versions in Log4j API ProviderUtil and update Log4jAPIVersion to 2.1.0 in
        core META-INF/log4j-provider.properties.
      </action>
      <action issue="LOG4J2-833" dev="rpopma" type="add">
        Documentation: added Runtime Dependencies link to left nav-bar on site.
      </action>
      <action issue="LOG4J2-816" dev="rpopma" type="add">
        Documentation: added section on XInclude to user manual Configuration page.
      </action>
      <action issue="LOG4J2-678" dev="rpopma" type="fix" due-to="Matt Sicker">
        Documentation: fixed minor issues with Log4j2 web site/documentation.
      </action>
      <action issue="LOG4J2-844" dev="rpopma" type="update">
        Update JMH to 1.1 from 0.7.2.
      </action>
      <action issue="LOG4J2-843" dev="rpopma" type="fix">
        Migrate JpaHyperSqlAppenderTest JUnit performance test to log4j-perf.
      </action>
      <action issue="LOG4J2-842" dev="rpopma" type="fix">
        Migrate JpaH2AppenderTest JUnit performance test to log4j-perf.
      </action>
      <action issue="LOG4J2-841" dev="rpopma" type="fix">
        Migrate JdbcHyperSqlAppenderTest JUnit performance test to log4j-perf.
      </action>
      <action issue="LOG4J2-840" dev="rpopma" type="fix">
        Migrate JdbcH2AppenderTest JUnit performance test to log4j-perf.
      </action>
      <action issue="LOG4J2-830" dev="rpopma" type="fix">
        Respect external interrupt signal to allow application shutdown after joining AsyncAppender thread.
      </action>
      <action issue="LOG4J2-813" dev="ggregory" type="fix" due-to="David Erichsen, Brandon Barry">
        MarkerManager Log4jMarker.hasParents() returns opposite of correct result.
      </action>
      <action issue="LOG4J2-785" dev="rpopma" type="fix">
        Documentation: fixed capitalization inconsistency in user manual example config.
      </action>
      <action issue="LOG4J2-829" dev="rpopma" type="fix">
        Fixed issue in RollingFile filePattern: backslashes are path separators, not escape characters.
      </action>
      <action issue="LOG4J2-547" dev="mattsicker" type="add">
        Add the Log4j IOStreams component.
      </action>
      <action issue="LOG4J2-431" dev="rpopma" type="add" due-to="Claude Mamo">
        Added Memory-Mapped File Appender.
      </action>
      <action issue="LOG4J2-832" dev="ggregory" type="fix" due-to="Seth Leger">
        ThrowableProxy fails if a class in logged stack trace throws java.lang.Error from initializer
      </action>
      <action issue="LOG4J2-831" dev="rpopma" type="update">
        Documentation: updated FAQ "which jars" diagrams for JUL bridge and 2.1 version.
      </action>
      <action issue="LOG4J2-827" dev="mattsicker" type="add">
        Support use of TypeConverter classes through the standard Plugin system.
      </action>
      <action issue="LOG4J2-745" dev="mattsicker" type="fix" due-to="Scott Harrington">
        Avoid ConverterKey plugin clashes by using a more predictable plugin loading infrastructure.
        Plugins have been segmented into three parts: class path, user-specified packages, and OSGi bundles.
      </action>
      <action issue="LOG4J2-798" dev="mattsicker" type="fix" due-to="Scott Harrington">
        Fixed plugin scanning redundancy causing massive slowdowns in certain environments.
      </action>
      <action issue="LOG4J2-753" dev="rpopma" type="fix">
        Reduced CachedClock thread contention.
      </action>
      <action issue="LOG4J2-819" dev="mattsicker" type="fix" due-to="Gary Gregory">
        Fixed memory leak in Tomcat 6 caused by clock background threads unintentionally
        started by Tomcat after web application stop.
      </action>
      <action issue="LOG4J2-825" dev="mattsicker" type="add">
        Add simple validation constraint annotations for the Plugin system.
      </action>
      <action issue="LOG4J2-428" dev="ggregory" type="add" due-to="Mark Paluch, Mikael Ståldal">
        Implement a GELF layout.
      </action>
      <action issue="LOG4J2-391" dev="rgoers" type="fix" due-to="Kamal Bahadur">
        FlumePersistentManager now handles LockConflictExceptions in Berkeley Db when sending a batch.
      </action>
      <action issue="LOG4J2-782" dev="mattsicker" type="fix">
        Remove invalid Oracle Maven repository.
      </action>
      <action issue="LOG4J2-780" dev="mattsicker" type="update">
        Update Spring Framework to 3.2.11.RELEASE from 3.2.8.RELEASE.
      </action>
      <action issue="LOG4J2-815" dev="mattsicker" type="update">
        Unify the two JMS appenders into a single appender. Configurations written for 2.0 will still work in 2.1+.
      </action>
      <action issue="LOG4J2-608" dev="mattsicker" type="add">
        Add java.util.logging implementation based on log4j-api. See log4j-jul documentation for more details.
      </action>
      <action issue="LOG4J2-796" dev="rpopma" type="fix">
        Fixed issue where log4j-to-slf4j did not work correctly with SLF4J Simple Logger.
      </action>
      <action issue="LOG4J2-811" dev="ggregory" type="fix" due-to="Yogesh Rao">
        SimpleLogger throws ArrayIndexOutOfBoundsException for an empty array.
      </action>
      <action issue="LOG4J2-663" dev="mattsicker" type="fix" due-to="Florian Brunner">
        Fix OSGi Import-Package problem with the JMS API.
      </action>
      <action issue="LOG4J2-793" dev="mattsicker" type="add">
        Add support for custom SLF4J Markers in log4j-slf4j-impl module.
      </action>
      <action issue="LOG4J2-783" dev="rpopma" type="fix" due-to="Minglei Lee">
        PatternLayout should use platform character encoding by default, not UTF-8.
      </action>
      <action issue="LOG4J2-771" dev="ggregory" type="add">
        Add lookup for application main arguments.
      </action>
      <action issue="LOG4J2-787" dev="ggregory" type="add">
        Add lookup for JVM arguments.
      </action>
      <action issue="LOG4J2-790" dev="ggregory" type="update">
        Update Jackson to 2.4.2 from 2.4.1 (for XML and JSON processing).
      </action>
      <action issue="LOG4J2-766" dev="ggregory" type="update" due-to="Bruno P. Kinoshita">
        Incomplete documentation for JSONLayout.
      </action>
      <action issue="LOG4J2-800" dev="ggregory" type="update">
        All life cycle implementations should be serializable.
        This is still work in progress.
      </action>
      <action issue="LOG4J2-801" dev="ggregory" type="update">
        org.apache.logging.log4j.core.Logger should be serializable.
        This is still work in progress.
      </action>
      <action issue="LOG4J2-810" dev="ggregory" type="update">
        Update javax.mail to 1.5.2 from 1.5.0.
      </action>
      <action issue="LOG4J2-822" dev="ggregory" type="update">
        Update org.eclipse.persistence.jpa to 2.5.2 from 2.5.1.
      </action>
      <action issue="LOG4J2-867" dev="ggregory" type="update">
        FlumeAppender: maxDelay not in seconds, but milliseconds.
        Add time scale to some settings, for example maxDelayMillis instead of maxDelay.
        The old names are aliased for compatibility.
      </action>
    </release>
    <release version="2.0.2" date="2014-08-16" description="Bug fixes and enhancements">
      <action issue="LOG4J2-775" dev="ggregory" type="update">
        Update Apache Flume to 1.5.0.1 from 1.5.0.
      </action>
      <action issue="LOG4J2-773" dev="rpopma" type="fix">
        Site: log4j-core component pages were still using the old logo.
      </action>
      <action issue="LOG4J2-760" dev="rpopma" type="fix">
        Documentation improvement: link to dependency tree from log4j-core component page,
        link to log4j-core component page from FAQ page.
      </action>
      <action issue="LOG4J2-679" dev="rpopma" type="fix">
        Resolved race condition that caused log file rotation to fail with error: "Unable to create directory ..."
      </action>
      <action issue="LOG4J2-726" dev="rpopma" type="fix">
        Prevent application from hanging when PatternLayout configuration has opening '{' but no closing '}'.
      </action>
      <action issue="LOG4J2-769" dev="rpopma" type="fix" due-to="Scott Harrington">
        Startup takes a long time if you have empty packages attribute.
      </action>
      <action issue="LOG4J2-763" dev="rpopma" type="fix" due-to="Stephen Connolly">
        Improved asynchronous loggers and appenders to ensure the formatted message does not change even if
        parameters are modified by the application. (ParameterizedMessage was already safe.)
        Improved documentation.
      </action>
      <action issue="LOG4J2-729" dev="rpopma" type="fix">
        Emit warning message to console if no configuration file found.
      </action>
      <action issue="LOG4J2-765" dev="rpopma" type="fix">
        Improve warning message when missing log4j-core in the classpath.
      </action>
      <action issue="LOG4J2-722" dev="rpopma" type="fix">
        Clarified in documentation that Commons Logging jar is required when using log4j-jcl.
      </action>
      <action issue="LOG4J2-723" dev="rpopma" type="fix">
        Clarified in documentation that SLF4J API jar is required when using log4j-slf4j-impl.
      </action>
      <action issue="LOG4J2-730" dev="rpopma" type="update">
        Allow Log4jContextFactory subclasses to specify a custom ContextSelector.
      </action>
      <action issue="LOG4J2-759" dev="rpopma" type="fix">
        Fixed various minor site/documentation issues, mostly versioning related.
      </action>
      <action issue="LOG4J2-756" dev="rpopma" type="fix" due-to="Scott Harrington">
        Prevent JUnit test from creating unnecessary Log4j2Plugins.dat during build.
      </action>
    </release>
    <release version="2.0.1" date="2014-07-29" description="Bug fixes">
      <action issue="LOG4J2-744" dev="rpopma" type="fix" due-to="Scott Harrington">
        Avoid unnecessary Clock calls when TimestampMessage is logged.
      </action>
      <action issue="LOG4J2-704" dev="rpopma" type="fix">
        Improved error message if configuration file not found.
      </action>
      <action issue="LOG4J2-750" dev="ggregory" type="fix" due-to="Mike Calmus">
        Webapp configuration page has incorrect class name.
      </action>
      <action issue="LOG4J2-749" dev="rpopma" type="fix" due-to="Scott Harrington">
        Retain the default date pattern after fixing the ISO8601 pattern.
      </action>
      <action issue="LOG4J2-670" dev="rpopma" type="fix">
        DatePatternConverter ISO8601_PATTERN now conforms to ISO8601.
      </action>
      <action issue="LOG4J2-741" dev="rpopma" type="fix">
        Reinstate the package configuration attribute for discovering custom plugins.
      </action>
      <action issue="LOG4J2-742" dev="ggregory" type="fix" due-to="Pascal Chollet">
        XInclude not working with relative path.
      </action>
      <action issue="LOG4J2-740" dev="mattsicker" type="fix" due-to="Kosta Krauth">
        Fixed typo in webapp manual regarding sample web.xml file.
      </action>
      <action issue="LOG4J2-738" dev="ggregory" type="fix" due-to="Timothy Stack">
        RollingFileManager deadlock if async action thread fails to start.
      </action>
      <action issue="LOG4J2-736" dev="mattsicker" type="fix">
        Fixed log4j-bom so that it won't specify a default scope on any third party dependencies.
      </action>
      <action issue="LOG4J2-735" dev="mattsicker" type="fix">
        Fixed log4j-bom so that it won't interfere with spring-bom and others.
      </action>
      <action issue="LOG4J2-731" dev="mattsicker" type="fix">
        Updated documentation regarding extensions to LoggerContextFactory and Log4j 2 providers.
      </action>
      <action issue="LOG4J2-373" dev="mattsicker" type="fix">
        Fixed ClassLoader issues in loading Log4j providers in an OSGi environment.
      </action>
      <action issue="LOG4J2-725" dev="mattsicker" type="add">
        Added WebLoggerContextUtils class to log4j-web for helper methods useful for asynchronous servlets.
      </action>
      <action issue="LOG4J2-710" dev="rpopma" type="add">
        Added documentation for Custom Levels and Custom Loggers.
      </action>
      <action issue="LOG4J2-719" dev="rpopma" type="fix">
        Correctly handle NetworkOnMainThreadException thrown on Android during Log4j2 initialization.
      </action>
      <action issue="LOG4J2-716" dev="rpopma" type="fix">
        Automatically disable log4j JMX when detecting we are running on Android.
      </action>
      <action issue="LOG4J2-657" dev="rpopma" type="fix" due-to="Stefan Wehner">
        Fixed AbstractDatabaseManager to close connection on writeInternal error.
      </action>
      <action issue="LOG4J2-713" dev="ggregory" type="fix" due-to="Nelson Melina">
        Android: java.lang.VerifyError: org/apache/logging/log4j/core/util/Closer
      </action>
      <action issue="LOG4J2-703" dev="ggregory" type="fix" due-to="Nelson Melina">
        Android: Could not find class 'javax.naming.InitialContext', referenced from method org.apache.logging.log4j.core.lookup.JndiLookup.lookup.
      </action>
      <action issue="LOG4J2-732" dev="ggregory" type="updated">
        Update to LMAX Disruptor 3.3.0 from 3.2.1.
      </action>
      <action issue="LOG4J2-733" dev="ggregory" type="updated">
        Update to latest Jackson jars from the 2.4.1.X line.
      </action>
    </release>
    <release version="2.0" date="2014-07-12" description="GA Release">
      <action issue="LOG4J2-705" dev="rpopma" type="fix">
        Fixed issue where Async Logger does not log thread context stack data.
        API change: added method getImmutableStackOrNull() to ThreadContext.ContextStack interface.
      </action>
      <action issue="LOG4J2-631" dev="rpopma" type="fix">
        Update docs to clarify how to use formatter logger and standard logger together.
      </action>
      <action issue="LOG4J2-519" dev="rpopma" type="add">
        Added support for generating custom logger wrappers that replace the existing log levels
        and extended logger wrappers that add custom log levels to the existing ones.
      </action>
      <action issue="LOG4J2-441" dev="rgoers" type="fix">
        LoggerConfigs with no Level now inherit the Level from their parent.
      </action>
      <action issue="LOG4J2-696" dev="ggregory" type="add">
        RegexFilter does not match multiline log messages.
      </action>
      <action issue="LOG4J2-699" dev="rpopma" type="fix">
        PatternLayout manual page missing documentation on header/footer.
      </action>
      <action issue="LOG4J2-625" dev="rpopma" type="fix">
        Fixed Serialization error with SocketAppender and Async Loggers.
        (Fixed in RC2, but wasn't included in release notes.)
      </action>
      <action issue="LOG4J2-538" dev="rpopma" type="fix">
        JMX GUI: fixed occasional ArrayIndexOutOfBoundsException after pressing "reconfigure with XML below".
        (Fixed in RC2, but wasn't included in release notes.)
      </action>
      <action issue="LOG4J2-666" dev="rpopma" type="fix">
        AsyncLoggerContextSelector should ensure that different AsyncLoggerContext objects created by web app classloaders have unique names.
      </action>
      <action issue="LOG4J2-683" dev="mattsicker" type="fix" due-to="Jurriaan Mous">
        Fix annotation processor warnings on JDK 1.7+.
      </action>
      <action issue="LOG4J2-694" dev="mattsicker" type="fix">
        Fix strange compilation error that popped up in a test class.
      </action>
      <action issue="LOG4J2-692" dev="rgoers" type="fix">
        Update documentation to specify only Maven 3 is supported.
      </action>
      <action issue="LOG4J2-690" dev="rgoers" type="fix" due-to="Philip Helger">
        Log4j Web test dependencies should be in scope "test" in the pom.
      </action>
      <action issue="LOG4J2-682" dev="ggregory" type="fix" due-to="Scott Harrington">
        Special characters (tab and so on) in PatternLayout do not work.
      </action>
      <action issue="LOG4J2-685" dev="ggregory" type="update">
        Make org.apache.logging.log4j.core.layout.AbstractLayout immutable.
      </action>
      <action issue="LOG4J2-686" dev="ggregory" type="fix">
        Core's OptionConverter support for \b is broken (affects PatternLayout).
      </action>
      <action issue="LOG4J2-687" dev="ggregory" type="fix">
        Rename org.apache.logging.log4j.core.util.Closer.closeSilent() to closeSilently().
      </action>
      <action issue="LOG4J2-688" dev="ggregory" type="fix">
        Make org.apache.logging.log4j.core.layout.PatternLayout immutable.
      </action>
      <action issue="LOG4J2-689" dev="ggregory" type="update">
        Update Jackson to 2.4.1.
      </action>
      <action issue="LOG4J2-707" dev="ggregory" type="fix">
        Some exceptions are not logged when configuration problems are detected.
      </action>
      <action issue="LOG4J2-709" dev="ggregory" type="update">
        Update Apache Commons Logging to 1.2 from 1.1.3.
      </action>
    </release>
    <release version="2.0-rc2" date="2014-06-21" description="Bug fixes and enhancements">
      <action issue="LOG4J2-675" dev="rpopma" type="add">
        RollingFile and RollingRandomAccessFile now write the layout footer before rollover.
      </action>
      <action issue="LOG4J2-581" dev="rpopma" type="fix" due-to="Alexander Khokhlov">
        RollingRandomAccessFile now writes the layout header after rollover.
      </action>
      <action issue="LOG4J2-622" dev="rpopma" type="fix" due-to="Farooq Khan">
        RollingFileManager now correctly honours the bufferedIO configuration after rollover.
      </action>
      <action issue="LOG4J2-674" dev="rpopma" type="add">
        Made RollingFileAppender buffer size configurable.
      </action>
      <action issue="LOG4J2-141" dev="rpopma" type="fix" due-to="Joern Huxhorn">
        Improved documentation regarding log4j status logger.
      </action>
      <action issue="LOG4J2-539" dev="rpopma" type="fix" due-to="Colin Froggatt">
        Fixed issue with "Reconfigure using XML below" function in JMX Client GUI.
        ConfigurationSource is now a top-level class and can be obtained with Configuration.getConfigurationSource().
        LoggerContext.getConfiguration().getConfigurationSource()
        provides a reliable public method for obtaining a logger context's configuration location and content.
      </action>
      <action issue="LOG4J2-619" dev="rgoers" type="fix" due-to="Scott Harrington">
        Invalid XML configuration files do not prevent the config file from being checked again.
      </action>
      <action issue="LOG4J2-637" dev="rpopma" type="fix" due-to="Mansoor Sajjad, Jon Wilmoth">
        JMX: Updating a Logger's level via jConsole now correctly takes effect.
      </action>
      <action issue="LOG4J2-668" dev="rpopma" type="fix">
        Correctly process log events when combining AsyncLoggers with AsyncAppender.
      </action>
      <action issue="LOG4J2-669" dev="rpopma" type="fix">
        Prevent NPE when combining AsyncLoggers with AsyncLoggerConfigs.
      </action>
      <action issue="LOG4J2-42" dev="rgoers" type="add">
        Create an appender to route log events to the ServletContext log.
      </action>
      <action issue="LOG4J2-419" dev="rgoers" type="update" due-to="Woonsan Ko">
        Support default value for missing key in look ups with fallback to looking in the properties map.
      </action>
      <action issue="LOG4J2-563" dev="rgoers" type="fix" due-to="Michael Friedmann">
        FlumeAvroManager now always uses a client type of default_failover.
      </action>
      <action issue="LOG4J2-554" dev="rgoers" type="update">
        Allow configuration files to be located as Servlet Context resources.
      </action>
      <action issue="LOG4J2-535" dev="rgoers" type="fix">
        Reset rollover time when size rollover is triggered.
      </action>
      <action issue="LOG4J2-664" dev="mattsicker" type="fix">
        Moved plugin cache file to META-INF for OSGi compatibility.
      </action>
      <action issue="LOG4J2-640" dev="mattsicker" type="fix">
        Fix NPE that can be caused by a null ThreadContextClassLoader.
      </action>
      <action issue="LOG4J2-655" dev="mattsicker" type="add">
        Add Vagrantfile for testing in GNU+Linux.
      </action>
      <action issue="LOG4J2-651" dev="ggregory" type="fix">
        Log4j 2 throws ArrayIndexOutOfBoundsException.
      </action>
      <action issue="LOG4J2-654" dev="rpopma" type="add">
        Add log4j-perf module to provide a home for all log4j performance tests.
        Add support for JMH microbenchmark performance tests.
      </action>
      <action issue="LOG4J2-652" dev="mattsicker" type="add">
        Add support for default plugin values and attributes.
      </action>
      <action issue="LOG4J2-598" dev="mattsicker" type="add">
        Add support for types other than String for plugin factory values/attributes.
      </action>
      <action issue="LOG4J2-250" dev="rpopma" type="update">
        Refactor Log4jLogEvent to lazily create ThrowableProxy.
      </action>
      <action issue="LOG4J2-647" dev="ggregory" type="update">
        Upgrade to Flume 1.5.0.
      </action>
      <action issue="LOG4J2-644" dev="ggregory" type="add">
        Implement a SecureSocketAppender and secure server (SSL/TLS).
      </action>
      <action issue="LOG4J2-646" dev="ggregory" type="update">
        Merge the TLS Syslog appender into the Syslog appender.
      </action>
      <action issue="LOG4J2-620" dev="rgoers" type="fix">
        Perform reconfiguration in a separate thread to prevent deadlocks.
      </action>
      <action issue="LOG4J2-641" dev="mattsicker" type="update">
        Override commons-logging dependency version in tests.
      </action>
      <action issue="LOG4J2-639" dev="rpopma" type="fix" due-to="Mck SembWever">
        Prevent NPE in AsyncLogger and AsyncLoggerConfig if logger is used after log4j has been shut down.
      </action>
      <action issue="LOG4J2-469" dev="rgoers" type="fix">
        FailoverAppender was not resetting its status after the primary appender recovered.
      </action>
      <action issue="LOG4J2-623" dev="rgoers" type="fix">
        Generate MDC properties as a JSON map in JSONLayout.
      </action>
      <action issue="LOG4J2-566" dev="rpopma" type="update" due-to="Luigi Alice">
        Made RollingRandomAccessFileAppender buffer size configurable.
      </action>
      <action issue="LOG4J2-520" dev="rpopma" type="fix" due-to="JavaTech, Andre Bogus">
        Resolved issue where AsyncAppender dropped events if queue still contained
        events when application is stopped.
      </action>
      <action issue="LOG4J2-392" dev="rpopma" type="fix" due-to="Andre Bogus">
        Resolved a problem with the previous solution for LOG4J2-392 that resulted in dropped events
        when using AsyncLoggerConfig with slow appenders when application is stopped.
      </action>
      <action issue="LOG4J2-613" dev="mattsicker" type="fix">
        The OSGi version of log4j-web imports Servlet 2.5 at minimum instead of 3.0.
      </action>
      <action issue="LOG4J2-602" dev="rgoers" type="fix">
        Unit tests are now less verbose during the build process.
      </action>
      <action issue="LOG4J2-570" dev="mattsicker" type="fix">
        Fix shutdown thread memory leak in servlet containers.
      </action>
      <action issue="LOG4J2-628" dev="rpopma" type="update">
        Use Clock to generate all log event timestamps, not just for Async Loggers.
      </action>
      <action issue="LOG4J2-629" dev="rpopma" type="add">
          Document the system properties used in Log4J 2.
      </action>
      <action issue="LOG4J2-542" dev="rgoers" type="fix">
        Make Throwable transient in ThrowableProxy.
      </action>
      <action issue="LOG4J2-617" dev="mattsicker" type="update">
        Update SLF4J to 1.7.7.
      </action>
      <action issue="LOG4J2-616" dev="mattsicker" type="update">
        Update Jackson to 2.3.3.
      </action>
      <action issue="LOG4J2-440" dev="mattsicker" type="fix">
        During shutdown, a NullPointerException could be thrown due to the NullConfiguration class no longer being
        available to the ClassLoader.
      </action>
      <action issue="LOG4J2-346" dev="mattsicker" type="fix">
        Cyclic dependency with log4j-slf4j-impl in OSGi.
      </action>
      <action issue="LOG4J2-345" dev="mattsicker" type="fix">
        The log4j-1.2-api module didn't export any packages to OSGi.
      </action>
      <action issue="LOG4J2-605" dev="mattsicker" type="fix">
        Password data from the NoSQL plugins no longer shows up in cleartext in debug logging.
      </action>
      <action issue="LOG4J2-448" dev="rgoers" type="fix" due-to="X86core">
        A StringIndexOutOfBounds exception could occur during property substitution.
      </action>
      <action issue="LOG4J2-597" dev="rgoers" type="fix">
        StatusLogger was not skipping multiple instances of the FQCN class, causing messages from classes in
        the Verbose list to be printed.
      </action>
      <action issue="LOG4J2-585" dev="rgoers" type="update" due-to="Bruce Brouwer">
        Add support for multiple parents to Markers.
      </action>
      <action issue="LOG4J2-595" dev="mattsicker" type="add">
        Introduce Java annotation processor as the new plugin pre-caching mechanism. This is available in log4j-core.
        All custom plugins created before this should be re-built against the current log4j-core.
      </action>
      <action issue="LOG4J2-564" dev="mattsicker" type="fix">
          Renamed SLF4J logger class to Log4jLogger.
      </action>
      <action issue="LOG4J2-579" dev="ggregory" type="fix">
          Rework Level comparison APIs.
      </action>
      <action issue="LOG4J2-576" dev="ggregory" type="add">
          Add org.apache.logging.log4j.Logger.getLevel().
      </action>
      <action issue="LOG4J2-574" dev="rpopma" type="update">
          Make Blocking the default WaitStrategy for Async Loggers.
      </action>
      <action issue="LOG4J2-555" dev="rpopma" type="update" due-to="Bruce Brouwer">
          Introduce ExtendedLogger interface to facilitate implementing and extending Loggers.
      </action>
      <action issue="LOG4J2-560" dev="rgoers" type="fix">
          SyslogAppenderTest and RFC5424LayoutTest were failing in Java 8.
      </action>
      <action issue="LOG4J2-561" dev="ggregory" type="update" due-to="vibin">
        Allow spaces around commas in Configuration's package attribute.
      </action>
      <action issue="LOG4J2-547" dev="rgoers" type="update" due-to="Bruce Brouwer">
        Have Logger API expose a PrintWriter instead of custom LoggerStream.
      </action>
      <action issue="LOG4J2-439" dev="rgoers" type="add" due-to="Bruce Brouwer">
        Add EncodingPatternConverter to escape newlines and HTML special characters.
      </action>
      <action issue="LOG4J2-496" dev="rgoers" type="update">
        Allow header and footer to be specified as lookup patterns in PatternLayout.
      </action>
      <action issue="LOG4J2-499" dev="rgoers"  type="fix">
        Add equals and hashcode to Log4jLogEvent.
      </action>
      <action issue="LOG4J2-410" dev="rgoers" type="update" due-to="Ivlin Zeng">
        SLf4JLogger is now Serializable.
      </action>
      <action issue="LOG4J2-427" dev="rgoers" type="add" due-to="Alexander Reelsen">
        Add support for configuration via YAML.
      </action>
      <action issue="LOG4J2-378" dev="rgoers" type="fix">
        Add DateLookup and ThreadContextLookup to default lookups.
      </action>
      <action issue="LOG4J2-468" dev="rgoers" type="update">
        Add support to add a LoggerConfig. Document two ways to modify the configuration.
      </action>
      <action issue="LOG4J2-582" dev="ggregory" type="update">
        Rename org.apache.logging.log4j.core.net.SocketServer to TCPSocketServer and refactor with UDP.
      </action>
      <action issue="LOG4J2-592" dev="ggregory" type="update">
        Update Jackson to 2.3.2 from 2.2.2.
      </action>
    </release>
    <release version="2.0-rc1" date="2014-02-16" description="Bug fixes and enhancements">
      <action dev="nickwilliams" type="delete">
        Removed the DataSourceConnectionSource and the &lt;DriverManager&gt; plugin for the JDBC Appender. It is not
        safe to use. Please use the DataSource or factory connection sources backed by a connection pool.
      </action>
      <action dev="nickwilliams" type="update">
        Renamed the org.apache.logging.log4j.core.appender.db.nosql.mongo package to
        org.apache.logging.log4j.core.appender.db.nosql.mongodb.
      </action>
      <action dev="grobmeier" type="update">
        Renamed the org.apache.logging.log4j.core.appender.db.nosql.couch package to
        org.apache.logging.log4j.core.appender.db.nosql.couchdb.
      </action>
      <action issue="LOG4J2-500" dev="rpopma" type="fix">
        (JMX - ObjectNames changed!) Unloading one web application unloads JMX MBeans for all web applications.
      </action>
      <action issue="LOG4J2-507" dev="ggregory" type="update">
        Space Level numbers by 100 instead of 1.
      </action>
      <action issue="LOG4J2-531" dev="rpopma" type="fix" due-to="Geoff Ballinger">
        Fixed bugs where rolled log files were overwritten by RollingFile appender with
        composite time and size based policies.
      </action>
      <action issue="LOG4J2-475" dev="nickwilliams" type="fix" due-to="Matt Sicker">
        Changed the MongoDBConnection to add a MongoDB encoding hook instead of a decoding hook.
      </action>
      <action issue="LOG4J2-489" dev="nickwilliams" type="fix">
        Fixed the JPAAppender's overuse of transactions by connecting (borrowing from pool) on new write internal or on
        flush.
      </action>
      <action issue="LOG4J2-457" dev="nickwilliams" type="fix">
        Fixed failure of JDBC and JPA appender to properly release database connections by connecting (borrowing from
        pool) on new write internal or on flush.
      </action>
      <action issue="LOG4J2-442" dev="nickwilliams" type="fix">
        Fixed problem with JDBC and JPA appender connectivity in WebSphere by connecting (borrowing from pool) on new
        write internal or on flush.
      </action>
      <action issue="LOG4J2-438" dev="nickwilliams" type="fix">
        Ensured the JDBCAppender commits transactions after a single write or a flush of multiple writes.
      </action>
      <action issue="LOG4J2-407" dev="nickwilliams" type="fix">
        Fixed inability to recover from lost database connection in database appenders by connecting (borrowing from
        pool) on new write internal or on flush.
      </action>
      <action issue="LOG4J2-530" dev="rpopma" type="add">
        (JMX) JMX Client GUI should dynamically update when LoggerContext MBeans are registered/unregistered in MBean
        server.
      </action>
      <action issue="LOG4J2-511" dev="rpopma" type="fix" due-to="James Pretorius">
        Stop AsyncLoggerConfig Disruptor thread(s), then AsyncAppender thread(s) first
        before stopping other appenders.
      </action>
      <action issue="LOG4J2-392" dev="rpopma" type="fix" due-to="ilynaf, Andre Bogus">
        Stop AsyncLoggerConfig Disruptor thread(s), then AsyncAppender thread(s) first
        before stopping other appenders.
      </action>
      <action issue="LOG4J2-345" dev="rpopma" type="fix" due-to="Roland Weiglhofer, Matt Sicker">
        (OSGi) logging.log4j-1.2-api doesn't export the log4j API 1.2. Dependent bundles can not be resolved.
      </action>
      <action issue="LOG4J2-523" dev="ggregory" type="fix">
        LocalizedMessage serialization is broken.
      </action>
      <action issue="LOG4J2-385" dev="rpopma" type="fix" due-to="Ace Funk, Porfirio Partida">
        Fixed issues with time-based file rollover (monthly, weekly, hourly and every minute).
      </action>
      <action issue="LOG4J2-452" dev="nickwilliams" type="fix">
        Added a ServletContext attribute that, when set to "true", disables Log4j's auto-initialization in
        Servlet 3.0+ web applications.
      </action>
      <action issue="LOG4J2-512" dev="nickwilliams" type="fix" due-to="Chandra Sekhar Kakarla, Matt Sicker">
        Exposed Log4j web support interface and methods and the LoggerContext through ServletContext attributes
        so that threads not affected by filters (such as asynchronous threads) can utilize the LoggerContext. Also
        updated the Log4j filter so that it supports async.
      </action>
      <action issue="LOG4J2-409" dev="nickwilliams" type="fix" due-to="Frank Steinmann, Thomas Neidhart">
        Created a utility to properly escape backslashes before creating URIs, and changed URI creation to use the
        utility instead of instantiating URI directly.
      </action>
      <action issue="LOG4J2-344" dev="nickwilliams" type="fix" due-to="Keir Lawson, Tomasz Wladzinski">
        Changed the Servlet 3.0 auto-initializer to add the filter by class to get around a WebLogic bug.
      </action>
      <action issue="LOG4J2-359" dev="nickwilliams" type="fix" due-to="Abhinav Shah">
        Changed the Servlet 3.0 auto-initializer so that it does nothing in a Servlet 2.5 or older application. This
        ensures behavioral consistency across containers. This includes additional fixes to abort initialization if a
        duplicate filter already exists and to check the actual Servlet EFFECTIVE version.
      </action>
      <action issue="LOG4J2-517" dev="rpopma" type="fix">
        Switch in log4j-1.2-api Category.getEffectiveLevel has no cases for FATAL, OFF.
      </action>
      <action issue="LOG4J2-41" dev="rgoers" type="update" due-to="Nick Williams">
        Add support for custom logging levels.
      </action>
      <action issue="LOG4J2-406" dev="rpopma" type="fix" due-to="Kerrigan Joseph">
        (JMX) Unregister all log4j JMX MBeans when the LoggerContext is stopped
        to allow web application classes to be GC-ed on undeploy.
      </action>
      <action issue="LOG4J2-405" dev="rgoers" type="fix">
        Configuration was being processed twice at startup.
      </action>
      <action issue="LOG4J2-479" dev="rpopma" type="add" due-to="MK">
        ThreadContext now uses plain ThreadLocal by default, unless system property
        isThreadContextMapInheritable has value "true".
      </action>
      <action issue="LOG4J2-398" dev="rgoers" type="fix">
        Configure properties and setup Interpolator before processing rest of configuration.
      </action>
      <action issue="LOG4J2-481" dev="rgoers" type="add" due-to="Matt Sicker">
        Add Stream interface to Loggers.
      </action>
      <action issue="LOG4J2-490" dev="rgoers" type="update" due-to="Matt Sicker">
        Update EasyMock to version 3.2.
      </action>
      <action issue="LOG4J2-470" dev="rgoers" type="fix">
        hostName property was not being set until after the first configuration element.
      </action>
      <action issue="LOG4J2-464" dev="rgoers" type="fix">
        Support arrays as sub-elements of a JSON configuration.
      </action>
      <action issue="LOG4J2-492" dev="rpopma" type="fix" due-to="Shaddy Baddah, Herlani Junior">
        (JMX) Fixed MalformedObjectNameException if context name contains '=' or newline characters.
      </action>
      <action issue="LOG4J2-377" dev="rpopma" type="fix" due-to="Roland Weiglhofer, Matt Sicker">
        (OSGi) Fix NPE during shutdown.
      </action>
      <action issue="LOG4J2-463" dev="rpopma" type="fix" due-to="Michael Diamond, Matt Sicker">
        Fixed documentation for MyApp example application in the Automatic Configuration section
      </action>
      <action issue="LOG4J2-408" dev="rpopma" type="fix" due-to="Dongqing Hu, Matt Sicker">
        Fixed error in documentation code example in manual/eventlogging.html
      </action>
      <action issue="LOG4J2-451" dev="rpopma" type="fix" due-to="Vinay Pothnis, Matt Sicker">
        Fixed typo in documentation: system property should be log4j2.loggerContextFactory
      </action>
      <action issue="LOG4J2-443" dev="rpopma" type="fix" due-to="Colin Froggatt, Tudor Har">
        (JMX) Fixed issue where log4j2 LoggerContext did not show up in JMX GUI or JConsole.
      </action>
      <action issue="LOG4J2-485" dev="rpopma" type="fix">
        Fixed issue where toString methods that perform logging could deadlock AsyncAppender.
      </action>
      <action issue="LOG4J2-445" dev="rpopma" type="fix" due-to="Anthony Baldocchi">
        ResolverUtil cannot find packages in file URLs which include the '+' character.
      </action>
      <action issue="LOG4J2-430" dev="rgoers" type="fix" due-to="David Gstir">
        Use the formatted Message in RFC5424Layout for non-StructuredDataMessages.
      </action>
      <action issue="LOG4J2-459" dev="rgoers" type="fix">
        Set external context when constructing the LoggerContext.
      </action>
      <action issue="LOG4J2-466" dev="rpopma" type="fix" due-to="Jan Tepke">
        Cannot load log4j2 config file if path contains plus '+' characters.
      </action>
      <action issue="LOG4J2-462" dev="rpopma" type="fix" due-to="Daisuke Baba">
        Fix LogEvent to never return null Level, fixes LevelPatternConverter.format may throw NPE.
      </action>
      <action issue="LOG4J2-465" dev="rpopma" type="fix" due-to="Daisuke Baba">
        Fix LogEvent to never return null Level, fixes ThresholdFilter throws NPE.
      </action>
      <action issue="LOG4J2-471" dev="rpopma" type="fix" due-to="Anthony Baldocchi">
        Fixed issue where toString methods that perform logging could deadlock AsyncLogger.
      </action>
      <action issue="LOG4J2-482" dev="rpopma" type="add" due-to="Hongdi Ren">
        Documentation fix: The attribute of Route to refer to an appender is "ref" not "AppenderRef".
      </action>
      <action issue="LOG4J2-467" dev="rpopma" type="add" due-to="Anthony Baldocchi">
        Added option to toggle Thread name caching in AsyncLogger.
      </action>
      <action issue="LOG4J2-478" dev="ggregory" type="fix" due-to="Michael Friedmann.">
        The message and ndc fields are not JavaScript escaped in JSONLayout.
      </action>
      <action issue="LOG4J2-455" dev="rpopma" type="fix" due-to="Robin Zhang Tao">
        RingBufferLogEvent should return Message timestamp for TimestampMessage messages.
      </action>
      <action issue="LOG4J2-477" dev="rpopma" type="fix" due-to="Tal Liron">
        NPE in ClassLoaderContextSelector.
      </action>
      <action issue="LOG4J2-454" dev="rpopma" type="fix" due-to="Robin Zhang Tao">
        TimeBasedTriggeringPolicy should use event time millis.
      </action>
      <action issue="LOG4J2-472" dev="rpopma" type="fix" due-to="Tal Liron">
        BaseConfiguration class does not properly implement Configuration interface.
      </action>
      <action issue="LOG4J2-447" dev="ggregory" type="fix" due-to="Jeff Hudren, Mark Paluch, Scott Deboy">
        XMLLayout does not include marker name.
      </action>
      <action issue="LOG4J2-453" dev="rgoers" type="update">
        Update Flume Appender to use Flume 1.4.0.
      </action>
      <action issue="LOG4J2-423" dev="rpopma" type="add">
        (JMX) Added MBeans for instrumenting AsyncAppenders and AsyncLogger RingBuffers,
        exposing queue size, remaining capacity and other attributes.
      </action>
      <action issue="LOG4J2-323" dev="rpopma" type="fix">
        Resolved memory leak by releasing reference to ThreadLocal when
        AsyncLogger is stopped.
      </action>
      <action issue="LOG4J2-425" dev="rpopma" type="fix">
        Resolved memory leak by populating AsyncLoggerConfigHelper ring buffer
        via EventTranslatorTwoArg, eliminating the need for a ThreadLocal.
      </action>
      <action issue="LOG4J2-420" dev="ggregory" type="add">
        Create a lookup for resource bundle substitution.
      </action>
      <action issue="LOG4J2-417" dev="ggregory" type="fix">
        Fix Event Level / LoggerConfig Level table at the architecture documentation page.
      </action>
      <action issue="LOG4J2-415" dev="ggregory" type="add">
        Format log event time as UNIX time (seconds or milliseconds).
      </action>
      <action issue="LOG4J2-404" dev="rgoers" type="fix" due-to="Kamal Bahadur">
        @EnterpriseNumber" was missing in the ID of structured data when RFC5424Layout is used
      </action>
      <action issue="LOG4J2-379" dev="rpopma" type="fix">
        Fixed issue that prevented Log4J from working in Google App Engine.
      </action>
      <action issue="LOG4J2-401" dev="ggregory" type="add">
        Configure FileAppender buffer size.
      </action>
      <action issue="LOG4J2-402" dev="ggregory" type="add">
        Configure RandomAccessFileAppender buffer size.
      </action>
      <action issue="LOG4J2-528" dev="ggregory" type="update">
        Rename package org.apache.logging.log4j.core.appender.rolling.helper to org.apache.logging.log4j.core.appender.rolling.action.
      </action>
      <action issue="LOG4J2-532" dev="ggregory" type="update">
        Resource leak in Flume appender when it cannot create a BerkeleyDB db.
      </action>
      <action issue="LOG4J2-413" dev="ggregory" type="update">
        PatternLayout option to not output ANSI escape codes if no Console is available.
      </action>
    </release>
    <release version="2.0-beta9" date="2013-09-14" description="Bug fixes and enhancements">
      <action issue="LOG4J2-317" dev="ggregory" type="update">
        Renamed FastFileAppender and FastRollingFileAppender to RandomAccessFileAppender
        and RollingRandomAccessFileAppender. Configurations using the Fast(Rolling)File element
        no longer work and should be modified to use the (Rolling)RandomAccessFile element.
      </action>
      <action dev="nickwilliams" type="update">
        Changed the "suppressExceptions" configuration attribute for all Appenders to "ignoreExceptions" to avoid
        confusion with Java 7 suppressed exceptions. Also renamed the Appender#isExceptionSuppressed() method to
        Appender#ignoreExceptions() to avoid the same confusion. All Appenders by default internally log and then ignore
        exceptions encountered while logging. Setting "ignoreExceptions" to "false" on an Appender causes it to allow
        exceptions to propagate to the caller. You must set "ignoreExceptions" to "false" for Appenders you are wrapping
        in the Failover Appender.
      </action>
      <action dev="nickwilliams" type="update">
        Changed the (relatively new) PatternLayout configuration attribute "suppressExceptions" to
        "alwaysWriteExceptions" to more correctly indicate what it does. As such, the meaning of this attribute has
        reversed (previous "true"s should become "false"s, and vice versa). Since this was an undocumented attribute up
        until now, it's unlikely this change will affect any users.
      </action>
      <action issue="LOG4J2-226" dev="rgoers" type="fix">
        Fix table of contents generation in pdf.
      </action>
      <action issue="LOG4J2-395" dev="rgoers" type="fix" due-to="Abhinav Shah">
        Allow classpath scheme when specifying configuration file location as a system property.
      </action>
      <action issue="LOG4J2-393" dev="rgoers" type="fix">
        Initialize PluginManager once during configuration. Move advertisement setup into BaseConfiguration.
      </action>
      <action issue="LOG4J2-391" dev="rgoers" type="fix" due-to="Kamal Bahadur">
        FlumePersistentManager now handles LockConflictExceptions in Berkeley Db.
      </action>
      <action issue="LOG4J2-399" dev="ggregory" type="add">
        Allow the default file rollover strategy to define the compression level.
      </action>
      <action issue="LOG4J2-338" dev="rgoers" type="add" due-to="Tibor Benke">
        Add TLSAppender. Also added missing license headers to several files.
      </action>
      <action issue="LOG4J2-380" dev="rgoers" type="fix">
        Use rollover date when substituting ${date} in the filePattern.
      </action>
      <action issue="LOG4J2-253" dev="rpopma" type="add">
        Added FAQ page to the site.
      </action>
      <action issue="LOG4J2-362" dev="rpopma" type="add">
        Add a diagram to the site (FAQ page) that explains when to use which jar.
      </action>
      <action issue="LOG4J2-322" dev="nickwilliams" type="fix">
        Centralized reflective use of Reflection#getCallerClass and properly handled its instability in various versions
        of Java.
      </action>
      <action issue="LOG4J2-293" dev="rgoers" type="fix">
        Reset the Configuration if the ClassLoaderContextSelector creates a LoggerContext without a configuration
        location and then is later provided one.
      </action>
      <action issue="LOG4J2-293" dev="nickwilliams" type="fix" due-to="Abhinav Shah">
        Changed the ConfigurationFactory to recognize and properly use the classpath: URI scheme in addition to the
        classloader: URI scheme.
      </action>
      <action issue="LOG4J2-359" dev="nickwilliams" type="fix" due-to="Abhinav Shah">
        Changed the Servlet 3.0 auto-initializer so that it does nothing in a Servlet 2.5 or older application. This
        ensures behavioral consistency across containers.
      </action>
      <action issue="LOG4J2-374" dev="ggregory" type="add" due-to="Tibor Benke">
        Add more options to PatternLayout to display more detailed information about a Throwable.
      </action>
      <action issue="LOG4J2-383" dev="ggregory" type="add">
        [Pattern Layout] Customize level names by length.
      </action>
      <action issue="LOG4J2-384" dev="ggregory" type="add">
        [Pattern Layout] Customize level names to lower-case.
      </action>
      <action issue="LOG4J2-355" dev="ggregory" type="update" due-to="Tibor Benke">
        Add support for multiple SD-ELEMENTs in a RFC 5424 syslog message.
      </action>
      <action dev="nickwilliams" type="update">
        Cleaned up tests and cleared up documentation for the JPA appender following the resolution of EclipseLink
        issue #412454.
      </action>
      <action issue="LOG4J2-310" dev="rpopma" type="fix" due-to="Olivier Lemasle">
        Fixed issue where SMTPAppender did not send mails with error or fatal level without prior info event.
      </action>
      <action issue="LOG4J2-368" dev="rgoers" type="fix">
        Add PatternLayout constructor to Log4j 1.2 bridge for Velocity.
      </action>
      <action issue="LOG4J2-333" dev="ggregory" type="fix" due-to="Hervé Boutemy">
        Match artifact ids with Maven module names.
      </action>
      <action issue="LOG4J2-364" dev="rgoers" type="add" due-to="David Nault">
        Add WebLookup to retrieve information from the ServletContext.
      </action>
      <action issue="LOG4J2-367" dev="ggregory" type="fix" due-to="David Parry">
        JMS appenders send two messages for one append.
      </action>
      <action issue="LOG4J2-319" dev="ggregory" type="fix">
        Double stack trace logging when using %throwable in %style and %highlight.
      </action>
      <action issue="LOG4J2-360" dev="rgoers" type="add">
        Allow Plugins to have aliases.
      </action>
      <action issue="LOG4J2-358" dev="nickwilliams" type="fix">
        NoSQLAppender using MongoDB provider ignores username and password attributes
      </action>
      <action issue="LOG4J2-356" dev="ggregory" type="add">
        Create a JSON Layout.
      </action>
      <action issue="LOG4J2-343" dev="rpopma" type="fix" due-to="Henning Schmiedehausen">
        Removed unnecessary generics from Appender interface and implementing classes.
      </action>
      <action issue="LOG4J2-351" dev="rpopma" type="fix" due-to="Roland Weiglhofer">
        [OSGi] wrong Fragment-Host in manifest files.
      </action>
      <action issue="LOG4J2-336" dev="rpopma" type="fix" due-to="Andre Bogus">
        AsyncLogger errors after multiple calls to LoggerContext.reconfigure().
      </action>
      <action issue="LOG4J2-347" dev="rpopma" type="fix" due-to="David Phillips">
        Give the AsyncAppender thread a more descriptive name for easier debugging/profiling.
      </action>
      <action issue="LOG4J2-332" dev="rgoers" type="fix" due-to="Hervé Boutemy">
        Modified documentation to refer to SLF4J Binding instead of SLF4J Bridge.
      </action>
      <action issue="LOG4J2-342" dev="rgoers" type="fix">
        Ignore xml:base attributes.
      </action>
      <action issue="LOG4J2-309" dev="rgoers" type="fix">
        Insure jars and distributions only have a single License and Notice file.
      </action>
      <action issue="LOG4J2-341" dev="ggregory" type="add">
        Enable XInclude for XML configurations.
      </action>
      <action issue="LOG4J2-320" dev="ggregory" type="fix">
        JPAAppender stops logging because META-INF/log4j-provider.properties is left open.
      </action>
      <action issue="LOG4J2-335" dev="rgoers" type="fix">
        FlumePersistentManager's writer thread had high CPU usage.
      </action>
      <action issue="LOG4J2-331" dev="nickwilliams" type="fix">
        Removed erroneous check for affected MongoDB records, which always returns zero on inserts.
      </action>
      <action issue="LOG4J2-330" dev="nickwilliams" type="fix">
        Added a BSON Transformer so that MongoDB can persist Log4j events.
      </action>
      <action issue="LOG4J2-329" dev="rgoers" type="fix">
        StatusLogger now only creates StatusData objects if they are the appropriate logging level.
      </action>
      <action issue="LOG4J2-328" dev="rgoers" type="fix">
        FlumePersistentManager was calling Berkeley DB's count method too frequently.
      </action>
      <action issue="LOG4J2-280" dev="rpopma" type="fix">
        Additional fix to make AsyncAppender threads daemon threads and improve their thread name.
      </action>
      <action issue="LOG4J2-165" dev="rgoers" type="fix">
        The slf4j-ext jar is now an optional dependency of the SLF4J bridge.
      </action>
      <action issue="LOG4J2-318" dev="rgoers" type="update">
        Allow shutdown hook to be disabled in the configuration.
      </action>
      <action issue="LOG4J2-166" dev="rgoers" type="fix">
        RoutingAppender's default Route can now be an appender reference.
      </action>
      <action issue="LOG4J2-313" dev="rgoers" type="add" due-to="Woonsan Ko">
        Add JNDILookup plugin.
      </action>
      <action issue="LOG4J2-299" dev="rgoers" type="fix">
        Add getThrowable method to ThrowableProxy.
      </action>
      <action issue="LOG4J2-216" dev="rgoers" type="fix">
        ThrowableProxy no longer extends Throwable.
      </action>
      <action issue="LOG4J2-311" dev="rpopma" type="fix">
        Synchronized flush() and close() methods in the XxxFileManager and OutputStreamManager classes.
      </action>
      <action issue="LOG4J2-312" dev="ggregory" type="update">
        XML layout improvements (compact vs. pretty, namespace, namespace prefix, root element).
      </action>
      <action issue="LOG4J2-388" dev="ggregory" type="update">
        Update Java Mail dependency to 1.5.0 from 1.4.7.
      </action>
      <action issue="LOG4J2-325" dev="ggregory" type="update">
        Update JDBC tests to use H2 database 1.3.173 from 1.3.172.
      </action>
      <action issue="LOG4J2-366" dev="ggregory" type="update">
        Update commons-logging to 1.1.3 from 1.1.1.
      </action>
      <action issue="LOG4J2-390" dev="ggregory" type="update">
        Update HSQLDB dependency to 2.3.0 from 2.2.9.
      </action>
      <action issue="LOG4J2-308" dev="rpopma" type="update">
        Clarified which library versions were used in Async Loggers performance test.
      </action>
      <action issue="LOG4J2-307" dev="rpopma" type="update">
        Updated Async Loggers' LMAX Disruptor library from 3.0.1 to 3.2.0.
      </action>
      <action issue="LOG4J2-306" dev="ggregory" type="update">
        Update JSON Jackson library to 2.2.2 from 2.2.1.
      </action>
      <action issue="LOG4J2-387" dev="ggregory" type="update">
        Update Jackson dependency to 1.9.13 from 1.9.11.
      </action>
      <action issue="LOG4J2-305" dev="ggregory" type="add">
        Ease porting from 1.x Logger.getRootLogger(): add LogManager.getRootLogger().
      </action>
      <action issue="LOG4J2-304" dev="rpopma" type="fix">
        Fixed Async Loggers memory leak.
      </action>
      <action issue="LOG4J2-291" dev="nickwilliams" type="fix">
        Fixed JDBC, JPA, and NoSQL appenders so that the failover appender properly fails over on error.
      </action>
      <action dev="nickwilliams" type="update">
        Improved site by adding quick jump-off page and menu for Javadoc links for all components.
      </action>
      <action issue="LOG4J2-397" dev="ggregory" type="fix" due-to="Yonatan Graber">
        Logger.info(Message) Javadoc is incorrect.
      </action>
    </release>
    <release version="2.0-beta8" date="2013-07-10" description="Bug fixes and enhancements">
      <action issue="LOG4J2-270" dev="nickwilliams" type="update">
        Improved logging initialization in Servlet containers, especially Servlet 3.0 and newer where Log4j now
        initializes and deinitializes automatically with no deployment descriptor configuration.
      </action>
      <action issue="LOG4J2-302" dev="rpopma" type="fix">
        Added toString methods to ThreadContextStack/Map implementation classes.
      </action>
      <action issue="LOG4J2-301" dev="rgoers" type="update">
        Add printf methods to Logger API.
      </action>
      <action issue="LOG4J2-300" dev="rgoers" type="fix">
        WriterThread was ending when no agents are available which caused an OutOfMemoryError.
      </action>
      <action issue="LOG4J2-282" dev="rgoers" type="update">
        Allow the default status level to be specified as a system property.
      </action>
      <action issue="LOG4J2-278" dev="rgoers" type="fix">
        Filter calls from Avro or Flume to be ignored by the FlumeAppender.
      </action>
      <action issue="LOG4J2-279" dev="rgoers" type="fix">
        FlumePersistentManager now calls Berkeley DB from threads to avoid encountering interrupts in the application.
      </action>
      <action issue="LOG4J2-296" dev="ggregory" type="fix">
        Wasted work in FlumePersistentManager.createManager.
      </action>
      <action issue="LOG4J2-297" dev="ggregory" type="fix">
        Wasted work in TestConfigurator.testEnvironment.
      </action>
      <action issue="LOG4J2-298" dev="ggregory" type="fix">
        Wasted work in StyleConverterTest.setupClass.
      </action>
      <action issue="LOG4J2-280" dev="rpopma" type="fix">
        AsyncLogger threads are now daemon threads and won't prevent the JVM from shutting down anymore.
      </action>
      <action issue="LOG4J2-295" dev="rpopma" type="fix">
        Fast(Rolling)FileAppender now correctly handles messages exceeding the buffer size.
      </action>
      <action issue="LOG4J2-271" dev="rpopma" type="fix">
        FastRollingFileAppender with TimeBasedTriggeringPolicy now works correctly if append=false.
      </action>
      <action issue="LOG4J2-267" dev="rpopma" type="fix">
        FastRollingFileAppender with TimeBasedTriggeringPolicy now works correctly if append=false.
      </action>
      <action issue="LOG4J2-292" dev="rpopma" type="fix">
        Fast(Rolling)FileAppender now correctly appends to (does not overwrite) existing file.
      </action>
      <action issue="LOG4J2-294" dev="rgoers" type="update">
        LogManager.getLogger can now be called without a logger name or with a null logger name.
      </action>
      <action issue="LOG4J2-289" dev="rgoers" type="fix">
        Upgrade javadoc plugin to 2.9.1 to fix javadoc security issue.
      </action>
      <action issue="LOG4J2-288" dev="gregory" type="update">
        Update JUnit to 4.11 from 4.7.
      </action>
      <action issue="LOG4J2-286" dev="gregory" type="update">
        Update test H2 JDBC driver to 1.172 from 1.171.
      </action>
      <action issue="LOG4J2-285" dev="gregory" type="update">
        Update Jansi jar to 1.11 from 1.9.
      </action>
      <action issue="LOG4J2-284" dev="gregory" type="update">
        Update Log4j 1 dependency to 1.2.17 from 1.2.16.
      </action>
      <action issue="LOG4J2-386" dev="gregory" type="update">
        Update NoSQL dependencies: lightcouch 0.0.6 from 0.0.5, mongodb 2.11.2 from 2.11.1.
      </action>
      <action issue="LOG4J2-283" dev="gregory" type="update">
        Remove dependency on Apache ORO jar.
      </action>
      <action issue="LOG4J2-277" dev="gregory" type="update">
        Wasted work in RollingAppenderSizeTest.testAppender() and others.
      </action>
      <action issue="LOG4J2-139" dev="rgoers" type="fix">
        Fix NullPointerException (regression due to fix for LOG4J2-228)
      </action>
      <action issue="LOG4J2-168" dev="rgoers" type="update" due-to="Scott Severtson">
        Include arbitrary message fields in RFC-5424 structured data.
      </action>
      <action issue="LOG4J2-275" dev="rgoers" type="fix">
        FlumeAvroManager fails to notify client of failing event if Flume RPCClient cannot be created.
      </action>
      <action issue="LOG4J2-274" dev="ggregory" type="update">
        Wasted work in UUIDUtil initialization.
      </action>
      <action issue="LOG4J2-273" dev="ggregory" type="update">
        Wasted work in XMLLayout.toSerializable().
      </action>
    </release>
    <release version="2.0-beta7" date="2013-06-01" description="Bug fixes and enhancements">
      <action issue="LOG4J2-249" dev="rgoers" type="update">
        Allow context parameters in Log4jContextListener to include properties.
      </action>
      <action issue="LOG4J2-263" dev="rgoers" type="fix">
        Do not allow a charset on RFC5424Layout - use UTF-8.
      </action>
      <action issue="LOG4J2-242" dev="rgoers" type="fix">
        StringFormattedMessage and MessageFormatMessage now will accept a Throwable as their last argument and
        pass it on.
      </action>
      <action issue="LOG4J2-243" dev="rgoers" type="update">
        Allow custom LogEventFactories.
      </action>
      <action issue="LOG4J2-262" dev="rgoers" type="update" due-to="Edward Sargisson">
        Add support for interceptors in the embedded Flume Appender.
      </action>
      <action issue="LOG4J2-269" dev="rgoers" type="fix">
        Use transaction when batch size is 1.
      </action>
      <action issue="LOG4J2-268" dev="rgoers" type="fix">
        Add guid to FlumeEvent headers for non-Map Messages.
      </action>
      <action issue="LOG4J2-246" dev="rgoers" type="fix">
        Data buffer is reset in finally clause.
      </action>
      <action issue="LOG4J2-228" dev="rgoers" type="fix">
        UDP now sends one event per packet.
      </action>
      <action dev="rpopma" type="update">
        Method name changes in interface org.apache.logging.log4j.spi.ThreadContextMap:
        getContext() to getCopy(), get() to getImmutableMapOrNull().
      </action>
      <action issue="LOG4J2-154" dev="rpopma" type="update">
        Improve ThreadContext performance with copy-on-write map and stack.
      </action>
      <action issue="LOG4J2-261" dev="rgoers" type="fix" due-to="Edward Sargisson">
        Add missing "not" to error message.
      </action>
      <action issue="LOG4J2-10" dev="rgoers" type="add" due-to="Timothy Ward">
        Break up core into multiple osgi jars.
      </action>
      <action issue="LOG4J2-223" dev="rgoers" type="fix">
        Remove LoggerContext when LoggerContext is stopped.
      </action>
      <action issue="LOG4J2-260" dev="ggregory" type="fix">
        XML layout does not specify charset in content type.
      </action>
      <action issue="LOG4J2-259" dev="ggregory" type="fix">
        HTML layout does not specify charset in content type.
      </action>
      <action issue="LOG4J2-258" dev="ggregory" type="fix">
        HTML layout does not output meta element for charset.
      </action>
      <action issue="LOG4J2-257" dev="ggregory" type="fix">
        XML layout ignores charset for the XML processing instruction's encoding attribute.
      </action>
      <action issue="LOG4J2-255" dev="rpopma" type="fix">
        Multi-byte character strings are now assumed to be in the platform default encoding, not UTF-8.
      </action>
      <action issue="LOG4J2-254" dev="rgoers" type="fix">
        Mark OutputStream in OutputStreamManager as volatile. Mark header and footer as final.
      </action>
      <action issue="LOG4J2-244" dev="rgoers" type="fix">
        Rewrite Appender was ignoring filters on referenced appenders.
      </action>
      <action issue="LOG4J2-245" dev="rgoers" type="fix">
        Avoid EmptyStack exception if getCallerClass and SecurityManager are not available.
      </action>
      <action issue="LOG4J2-229" dev="ggregory" type="add" due-to="Nick Williams">
        New JDBC, JPA, and NoSQL database Appenders.
      </action>
      <action issue="LOG4J2-247" dev="ggregory" type="fix">
        SocketServer.isActive should be volatile because it is accessed from different threads.
      </action>
      <action issue="LOG4J2-251" dev="sdeboy" type="add">
        Provide configuration information (location, content type, content if possible) via a registered Advertiser.
      </action>
    </release>
    <release version="2.0-beta6" date="2013-05-05" description="Bug fixes and enhancements">
      <action issue="LOG4J2-231" dev="rgoers" type="fix">
        Logger.getParent() was not returning the correct Logger.
      </action>
      <action issue="LOG4J2-201" dev="rgoers" type="fix">
        Renamed Plugin annotation attribute from "type" to "category".
      </action>
      <action issue="LOG4J2-237" dev="rpopma" type="update">
        Moved JMX Client GUI classes into separate jmx-gui submodule.
      </action>
      <action issue="LOG4J2-219" dev="rpopma" type="fix" due-to="Peter DePasquale">
        Fix: install default root logger if not configured (this is unchanged),
        but make sure to include configured named loggers. Clarified documentation.
      </action>
      <action issue="LOG4J2-159" dev="rgoers" type="fix">
        Use OSGi version format in Fragment-Host
      </action>
      <action issue="LOG4J2-234" dev="rgoers" type="fix">
        RegexFilter threw a NullPointerException when used as a context-wide filter.
      </action>
      <action issue="LOG4J2-192" dev="rgoers" type="fix">
        Add support for interpolating Environment variables when processing the configuration.
      </action>
      <action issue="LOG4J2-235" dev="rpopma" type="fix" due-to="Sebastian Oerding">
        Removed dependency on tools jar from core module, made jconsole dependency optional.
      </action>
      <action issue="LOG4J2-233" dev="rpopma" type="fix">
        Fixed link to log4j-user mailing list.
      </action>
      <action issue="LOG4J2-230" dev="rpopma" type="update" due-to="Wojciech Zaręba">
        Improved error reporting when misconfigured.
      </action>
      <action issue="LOG4J2-222" dev="rgoers" type="fix" due-to="Steven Yang">
        Disruptor will now shutdown during Tomcat shutdown.
      </action>
      <action dev="rpopma" type="update">
        Renamed AsynchAppender to AsyncAppender. Plugin name became Async (was Asynch).
      </action>
      <action dev="rpopma" type="update">
        Removed CheckStyle false positives for NewlineAtEndOfFile and whitespace following '*' at end of line in javadoc.
      </action>
      <action dev="rpopma" type="update">
        Moved Clock interface to package org.apache.logging.log4j.core.helpers.
      </action>
      <action issue="LOG4J2-225" dev="rpopma" type="update">
        Documentation updates to clarify use and impact of location in pattern layouts.
      </action>
      <action issue="LOG4J2-224" dev="rgoers" type="fix">
        The FlumeAppender failed to start if the Flume RPCClient could not connect to any Flume agents.
      </action>
      <action issue="LOG4J2-223" dev="rgoers" type="fix">
        Fix LoggerContext start and stop to eliminate IllegalStateException and NoClassDefFound errors.
      </action>
      <action issue="LOG4J2-221" dev="rgoers" type="fix" due-to="Nick Williams">
        Remove hundreds of compiler warnings.
      </action>
      <action issue="LOG4J2-215" dev="rpopma" type="fix">
        Various small documentation fixes.
      </action>
      <action issue="LOG4J2-217" dev="rpopma" type="fix" due-to="Fabien Sanglard">
        Ensure PluginManager streams are always closed.
      </action>
    </release>
    <release version="2.0-beta5" date="2013-04-20" description="Bug fixes and enhancements">
      <action issue="LOG4J2-205" dev="rgoers" type="fix">
        Fix deadlock in SocketAppender. Added option to not wait for socket reconnect.
      </action>
      <action issue="LOG4J2-207" dev="rgoers" type="add" due-to="Remko Popma">
        Add JMX support.
      </action>
      <action issue="LOG4J2-211" dev="rgoers" type="fix" due-to="Nick Williams">
        Removing extra spaces in entry and exit method output.
      </action>
      <action issue="LOG4J2-214" dev="rgoers" type="update" due-to="Remko Popma">
        Async documentation update.
      </action>
      <action issue="LOG4J2-212" dev="rgoers" type="fix">
        Loggers without a "." had no parent logger.
      </action>
      <action issue="LOG4J2-208" dev="rgoers" type="update" due-to="Remko Popma">
        Move async subproject into core.
      </action>
      <action issue="LOG4J2-212" dev="rgoers" type="fix">
        Call LoggerContext.stop when the application is shutdown.
      </action>
      <action issue="LOG4J2-210" dev="rgoers" type="fix" due-to="Arkin Yetis">
        MapMessage was not enclosing key value in quotes when generating XML.
      </action>
      <action issue="LOG4J2-198" dev="rgoers" type="fix">
        FlumeAvroManager now uses Flume RPCClient.
      </action>
      <action issue="LOG4J2-196" dev="rgoers" type="fix">
        FlumeAvroManager now uses Flume RPCClient.
      </action>
      <action issue="LOG4J2-207" dev="ggregory" type="fix">
        Use the Maven group ID org.apache.logging.log4j for all artifacts.
      </action>
      <action issue="LOG4J2-187" dev="rgoers" type="add" due-to="Nick Williams">
        Add tag library.
      </action>
      <action issue="LOG4J2-195" dev="rgoers" type="fix" due-to="Remko Popma">
        Unit tests now create files in the target directory.
      </action>
      <action issue="LOG4J2-193" dev="rgoers" type="fix" due-to="Remko Popma">
        RollingFastFileAppender (in log4j-async) did not roll over.
      </action>
      <action issue="LOG4J2-199" dev="rgoers" type="fix" due-to="Remko Popma">
        Highlight subprojects in sub-navigation.
      </action>
      <action issue="LOG4J2-200" dev="rgoers" type="fix" due-to="Remko Popma">
        LoggerContext method renamed to removeFilter from removeFiler.
      </action>
      <action issue="LOG4J2-194" dev="rgoers" type="fix" due-to="Remko Popma">
        ThrowableFormatOptionsTest failed on Windows due to CR/LF issue.
      </action>
      <action issue="LOG4J2-190" dev="rgoers" type="fix" due-to="Werner">
        BaseConfiguration addLoggerAppender saved appender using the Logger name.
      </action>
      <action issue="LOG4J2-160" dev="rgoers" type="update" due-to="Joanne Polsky">
        Move Throwable pattern converter options processing to ThrowableFormatOptions class.
      </action>
      <action issue="LOG4J2-157" dev="rgoers" type="update" due-to="Remko Popma">
        Allowed Loggers access to the properties in the LoggerConfig.
      </action>
      <action issue="LOG4J2-153" dev="rgoers" type="update" due-to="Remko Popma">
        Added ability to include or exclude location information.
      </action>
      <action issue="LOG4J2-151" dev="rgoers" type="update" due-to="Remko Popma">
        Allow Logger and LoggerContext to be subclassed.
      </action>
      <action issue="LOG4J2-164" dev="rgoers" type="add" due-to="Remko Popma">
        Add methods is/setEndOfBatch to LogEvent.
      </action>
      <action issue="LOG4J2-163" dev="rgoers" type="add" due-to="Remko Popma">
        Add support for asynchronous loggers.
      </action>
      <action issue="LOG4J2-189" dev="rgoers" type="fix" due-to="Werner">
        The blocking parameter did not work properly on AsynchAppender.
      </action>
      <action issue="LOG4J2-188" dev="rgoers" type="fix" due-to="Werner">
        AppenderRefs on AsynchAppender didn't support the level and filter elements.
      </action>
      <action issue="LOG4J2-176" dev="rgoers" type="fix" due-to="Remko Popma">
        Avoid IllegalArgumentException in AsynchAppender.
      </action>
      <action issue="LOG4J2-179" dev="ggregory" type="add">
        Add Logger interface APIs to log at given levels.
      </action>
      <action issue="LOG4J2-181" dev="rgoers" type="fix">
        OutputStreamManager now adds the layout header whenever the OutputStream is set.
      </action>
      <action issue="LOG4J2-177" dev="rgoers" type="fix" due-to="Remko Popma">
        Fix NullPointerException in DatagramOutputStream when flush is called from multiple threads.
      </action>
      <action dev="rgoers" type="add">
        Added FlumePersistentManager which writes to BerkeleyDB and then writes to Flume asynchronously.
      </action>
      <action issue="LOG4J2-175" dev="sdeboy" type="fix">
        Plugin cache should be reset when addPackages is called.
      </action>
      <action issue="LOG4J2-155" dev="sdeboy" type="add">
        Expose file appender configuration details via an advertisement mechanism.
      </action>
      <action issue="LOG4J2-159" dev="rgoers" type="fix" due-to="Jan Winter">
        Add Fragment-Host to MANIFEST.MF for log4j-core.
      </action>
      <action issue="LOG4J2-167" dev="rgoers" type="fix">
        Configurator throws a ClassCastException if LogManager returns a SimpleLoggerContext.
      </action>
      <action issue="LOG4J2-169" dev="rgoers" type="fix">
        ConfigurationFactory was adding factories on every call.
      </action>
      <action issue="LOG4J2-161" dev="rgoers" type="fix">
        Modify ClassLoaderContextSelector to use the first ClassLoader in the child parent hierarchy that
        has a Context with a configuration to allow JSPs to use the WebApp's context and configuration.
      </action>
      <action issue="LOG4J2-158" dev="rgoers" due-to="Scott Severtson">
        Add RFC 5424 compliant escaping rules to RFC5424Layout.
      </action>
    </release>
    <release version="2.0-beta4" date="2013-01-28" description="Bug fixes and enhancements">
      <action issue="LOG4J2-156" dev="ggregory" type="fix" due-to="Andreas Born">
        LocalizedMessageTest fails on linux system.
      </action>
      <action issue="LOG4J2-152" dev="rgoers" type="fix" due-to="Remko Popma">
        RollingFileAppender's FileRenameAction was throwing a NullPointerException if no directory was specified
        on the target file name.
      </action>
      <action issue="LOG4J2-150" dev="rgoers" type="fix">
        Convert all System.getProperty calls to use PropertiesUtil to suppress SecurityExceptions.
      </action>
      <action issue="LOG4J2-147" dev="rgoers" type="fix" due-to="William Burns">
        ThreadContextMapFilter was matching on the key instead of the value of the key.
      </action>
      <action dev="rgoers" type="fix">
        Allow FlumeAvroManager to initialize even if it cannot connect to an agent.
      </action>
      <action issue="LOG4J2-149" dev="rgoers" type="fix" due-to="Scott Severtson">
        SMTPAppender will only cache filtered events.
      </action>
      <action issue="LOG4J2-145" dev="ggregory" type="fix">
        Add missing serial version IDs.
      </action>
      <action issue="LOG4J2-144" dev="ggregory" type="fix">
        NullPointerException in RFC5424Layout.
      </action>
      <action issue="LOG4J2-143" dev="rgoers" type="fix">
        MessagePatternConverter now returns "null" if the log message is null.
      </action>
      <action issue="LOG4J2-142" dev="rgoers" type="fix">
        Serialized LogEvents were not reset in the output stream causing them to deserialize incorrectly.
      </action>
      <action issue="LOG4J2-139" dev="rgoers" type="fix">
        Fix null pointer exception in SocketAppender if no protocol is specified. The protocol will default
        to TCP for the SocketAppender and UDP for the SyslogAppender.
      </action>
      <action dev="rgoers" type="add">
        Added Log4j 2 to SLF4J adapter.
      </action>
      <action issue="LOG4J2-140" dev="ggregory" type="fix" due-to="Joern Huxhorn">
        Typo in documentation of SocketAppender.
      </action>
      <action issue="LOG4J2-137" dev="rgoers" type="fix">
        Fix hang in Dumbster SMTP test server.
      </action>
      <action issue="LOG4J2-136" dev="rgoers" type="update" due-to="Scott Severtson">
        Allow newlines to be escaped in Syslog and RFC5424 layouts. Allow Throwables to be included in
        the output from RFC5424Layout.
      </action>
      <action issue="LOG4J2-131" dev="rgoers" type="add" due-to="Scott Severtson">
        Add SMTPAppender.
      </action>
      <action issue="LOG4J2-130" dev="rgoers" type="fix">
        PatternLayout should format throwables without requiring a converter.
      </action>
      <action dev="rgoers" type="add">
        Added hostName and contextName to property map.
      </action>
      <action issue="LOG4J2-135" dev="ggregory" type="fix" due-to="Ingo Feltes">
        BaseConfiguration does not close the first appender.
      </action>
      <action dev="rgoers" type="add">
        Add MessageFormatMessage and FormattedMessage.
      </action>
      <action issue="LOG4J2-134" dev="ggregory" type="add">
        Use %red, %white, %blue, and so on in the console appender.
      </action>
      <action issue="LOG4J2-133" dev="ggregory" type="add">
        Allow custom message creation via a message factory.
      </action>
      <action issue="LOG4J2-132" dev="ggregory" type="fix">
        AbstractLogger.catching(Throwable) checks for DEBUG level but logs at ERROR level.
      </action>
      <action issue="LOG4J2-129" dev="rgoers" type="fix">
        RoutingAppender was only creating a single appender for the default Route.
      </action>
      <action issue="LOG4J2-126" dev="rgoers" type="fix">
        Allow JMS appenders to recover if the queue or topic is unavailable.
      </action>
      <action issue="LOG4J2-128" dev="rgoers" type="update">
        Add follow attribute to Console Appender.
      </action>
      <action issue="LOG4J2-127" dev="rgoers" type="fix">
        AbstractLogger methods were not passing Markers to the isEnabled methods.
      </action>
      <action dev="rgoers" type="add">
        Added Flume Appender samples.
      </action>
      <action issue="LOG4J2-122" dev="rgoers" type="update">
        Add unit test to verify exceptions are thrown when the socket connection fails.
      </action>
      <action issue="LOG4J2-125" dev="rgoers" type="fix">
        JMSQueue and JMSTopic Appenders did not allow name to be specified.
      </action>
      <action issue="LOG4J2-111" dev="rgoers" type="fix">
        Enhanced javadoc copyright statement.
      </action>
      <action issue="LOG4J2-110" dev="rgoers" type="update">
        Renamed log4j12-api to log4j-1.2-api.
      </action>
      <action issue="LOG4J2-120" dev="rgoers" type="fix">
        TCPSocketManager would fail if the initial connection could not be established.
      </action>
      <action issue="LOG4J2-119" dev="rgoers" type="fix">
        A broken socket connection would cause the TCPSocketManager to continuously reconnect.
      </action>
      <action issue="LOG4J2-123" dev="rgoers" type="fix" due-to="Olivier Lamy">
        The example for ThreadContextMapFilter was incorrect.
      </action>
      <action issue="LOG4J2-116" dev="rgoers" type="fix">
        File renaming was using the wrong date value. Enhanced DefaultRolloverStrategy to store newest files in
        highest index as well as lowest.
      </action>
      <action issue="LOG4J2-115" dev="rgoers" type="fix">
        ThreadContext Map elements with null values are now ignored when constructing a Flume event and in the
        RFC5424 Layout.
      </action>
      <action issue="LOG4J2-113" dev="rgoers" type="fix">
        StructuredDataFilter createFilter was annotated with PluginAttr instead of PluginElement for the
        KeyValuePairs.
      </action>
      <action issue="LOG4J2-114" dev="rgoers" type="fix" due-to="Arkin Yetis">
        StructuredDataMessage was validating the length of the values in the event Map instead of the lengths
        of the keys.
      </action>
    </release>
    <release version="2.0-beta3" date="2012-11-11" description= "Bug fixes and enhancements">
      <action issue="LOG4J2-108" dev="rgoers" type="fix">
        Fix NullPointerException in ClassLoaderContextSelector when no class is returned from
        the SecurityManager.
      </action>
      <action issue="LOG4J2-105" dev="rgoers" type="update">
        Add ability to customize the names of the Levels in the LevelPatternConverter.
      </action>
      <action issue="LOG4J2-107" dev="rgoers" type="fix">
        PatternParser was not properly handling adjacent nested options
      </action>
      <action issue="LOG4J2-95" dev="rgoers" type="fix">
        Add support for loading plugins inside the OSGi bundle.
      </action>
      <action issue="LOG4J2-85" dev="rgoers" type="update">
        Add ThreadContext.push(String format, Object... args)
      </action>
      <action issue="LOG4J2-103" dev="rgoers" type="fix" due-to="Das Archive">
        The LogEvent was wrapping a ThrowableProxy with another ThrowableProxy when deserializing.
      </action>
      <action dev="rgoers" type="update">
        Created combined jar to combine API and Core contents for users who only want the Log4j implementation.
      </action>
      <action issue="LOG4J2-104" dev="rgoers" type="fix">
        Convert LogManager binding to use "regular" java properties instead of XML properties to workaround a
        bug in Oracle's xmlparserv2 jar.
      </action>
      <action issue="LOG4J2-28" dev="rgoers" type="add">
        Added PropertiesRewritePolicy and ability to define properties on a Logger.
      </action>
      <action issue="LOG4J2-87" dev="rgoers" type="update">
        Build pdf of user's guide.
      </action>
      <action issue="LOG4J2-29" dev="rgoers" type="update">
        Added font and fontSize parameters to HTMLLayout. Replace newlines in message with br tag.
      </action>
      <action issue="LOG4J2-55" dev="rgoers" type="add">
        Added ability to configure from an InputSource.
      </action>
      <action issue="LOG4J2-102" dev="rgoers" type="fix" due-to="Emanuele Colombo">
        The Facility value was being improperly calculated.
      </action>
      <action issue="LOG4J2-101" dev="rgoers" type="fix" due-to="Emanuele Colombo">
        A NullPointerException would occur if no format value was passed to the SyslogAppender.
      </action>
      <action issue="LOG4J2-99" dev="rgoers" type="fix" due-to="Das Archive">
        MapRewritePolicy had an extra call to putAll that caused updates to behave like adds.
      </action>
      <action dev="rgoers" type="fix">
        Avoid NPE when duplicate LoggerContextFactorys are present. Allow factories to specify a weight to allow
        real implementations to outrank test implementations. Provide a simple default LoggerContextFactory.
      </action>
      <action issue="LOG4J2-97" dev="rgoers" type="fix">
        Added several missing classes and methods for Log4j 1.x compatibility.
      </action>
      <action issue="LOG4J2-94" dev="rgoers" type="fix" due-to="Denis Treskunov">
        Interpolator was not stripping Lookup key separator when trying to locate the default value for a variable.
      </action>
      <action dev="rgoers" type="fix">
        Log4j 1.2 Category.forcedLog was wrapping the message with an ObjectMessage even if the parameter was an
        ObjectMessage.
      </action>
    </release>
    <release version="2.0-beta2" date="2012-10-07" description="Bug fixes and enhancements">
      <action dev="rgoers" type="update">
        Made ParameterizedMessage, StringFormattedMessage and ThreadDumpMessage immutable. LocalizedMessage is
        immutable except that it will be updated with the logger name when it is added to the LogEvent.
      </action>
      <action dev="rgoers" type="fix">
        DefaultConfiguration was not starting the Console Appender.
      </action>
      <action issue="LOG4J2-35" dev="rgoers" type="add">
        Add interval and modulate options to TimeBasedTriggeringPolicy to allow more fine-grained control of
        when file rolling should occur.
      </action>
      <action issue="LOG4J2-58" dev="rgoers" type="add">
        Add support for filtering packages from stack traces.
      </action>
      <action issue="LOG4J2-84" dev="rgoers" type="add">
        If system property "disableThreadContextStack" is set pushes to the ThreadContext will be ignored. If
        system property "disableThreadContext" is set both puts and pushes will be ignored.
      </action>
      <action issue="LOG4J2-83" dev="rgoers" type="add">
        If system property "disableThreadContextMap" is set puts to the ThreadContext will be ignored. If
        system property "disableThreadContext" is set both puts and pushes will be ignored.
      </action>
      <action dev="rgoers" type="add">
        Add support for ANSI colors by adding the highlight and style pattern converters. Fix pattern
        parsing to allow nested patterns.
      </action>
      <action issue="LOG4J2-92" dev="rgoers" type="fix">
        Converted DynamicThresholdFilter to use KeyValuePair. Fixed bugs in the Map-based filters
        to allow declaration of multiple values for a key to match the documentation.
      </action>
      <action issue="LOG4J2-88" dev="rgoers" type="fix">
        Many logging methods in AbstractLogger were set to an incorrect logging level. catching was
        using the THROWING marker and was set to debug instead of error.
      </action>
      <action dev="rgoers" type="add">
        Allow the status logging to be directed to stderr or to a file.
      </action>
      <action issue="LOG4J2-91" dev="rgoers" type="fix">
        Log4j 1.2 adapter's Category class was missing 3 log methods.
      </action>
      <action issue="LOG4J2-84" dev="rgoers" type="fix">
        If the ThreadContext stack is empty the LogEvent will contain a null value to reduce the overhead of
        creating log events and in the size of the serialized object. Changed the ThreadContext stack to use
        a custom stack interface instead of java.util.Stack as that class is overly heavy. This change will
        cause an API incompatibility.
      </action>
      <action issue="LOG4J2-83" dev="rgoers" type="fix">
        If the ThreadContext map is empty the LogEvent will contain a null value to reduce the overhead of creating
        log events and in the size of the serialized object.
      </action>
      <action dev="rgoers" type="add">
        Add getFormats to MultiformatMessage and allow StructuredDataMessage to format as XML.
      </action>
      <action issue="LOG4J2-90" dev="rgoers" type="fix">
        Add documentation on client vs server mode to performance page.
      </action>
      <action dev="rgoers" type="fix">
        Move variable substitution from PatternLayout to appropriate converters to improve performance.
      </action>
    </release>
    <release version="2.0-beta1" date="2012-09-18" description="Bug fixes and enhancements">
      <action dev="rgoers" type="add">
        Added AsynchAppender.
      </action>
      <action issue="LOG4J-81" dev="rgoers" type="fix">
        PatternLayout was not honoring format modifiers.
      </action>
      <action dev="rgoers" type="fix">
        Created web module to allow web applications to include the Log4j context listener in WEB-INF/lib even if
        Log4j is in the container's class path. Allow locating the LoggerContext to include the ClassLoader. Updated
        the Loader utility to always choose the child ClassLoader. Verified in Jboss 5 and Tomcat.
      </action>
      <action issue="LOG4J2-82" dev="rgoers" type="fix">
        MarkerFilter called MarkerManager.getMarker causing the Marker to be created during the processing of the
        configuration. This prevents the application from creating the Marker with any parents. MarkerWrapper in
        SLF4J-impl was getting a ClassCastException in instanceOf because the Marker isn't a MarkerWrapper.
      </action>
      <action issue="LOG4J2-80" dev="rgoers" type="fix" due-to="Oliver Lamy">
        Allow Log4j 2 to be used as the implementation with SLF4J and SLF4J's jcl-over-slf4j by adding filtering
        to the log method in SLF4JLogger.
      </action>
      <action issue="LOG4J2-78" dev="rgoers" type="fix">
        LogFactoryImpl.setAttribute in the Commons Logging bridge got a NullPointerException when passed a null value.
        It will now remove the attribute.
      </action>
      <action issue="LOG4J2-77" dev="rgoers" type="fix">
        RoutingAppender was calling the stop method for each of its referenced Appenders and was calling
        the stop method of the default Appender a second time. It will now only call the stop method of
        Appenders it creates.
      </action>
      <action issue="LOG4J2-76" dev="rgoers" type="fix">
        RewriteAppender was calling the stop method of the referenced appender causing the referenced appender's
        manager to have its use count decremented too many times.
      </action>
      <action issue="LOG4J2-74" dev="rgoers" type="fix">
        Logger.error(Marker, Message, Throwable) was internally using Level.TRACE.
      </action>
      <action issue="LOG4J2-75" dev="rgoers" type="fix">
        Enhanced Log4jContextListener to accept a configuration file location. Modified FileConfigurationMonitor
        to monitor files configured that way. Fixed other reconfiguration related bugs. Tested in JBoss and
        Tomcat.
      </action>
      <action issue="LOG4J2-72" dev="rgoers" type="fix">
        NullPointerException in RollingFileManager when filePattern does not cause the file to be compressed.
      </action>
      <action issue="LOG4J2-71" dev="rgoers" type="fix">
        FileRenameAction did not create the parent directories of the archive files causing the rollover to fail.
      </action>
      <action dev="rgoers" type="update">
        Update the versions of SLF4J and Logback.
      </action>
    </release>
    <release version="2.0-alpha2" date="2012-08-24" description="Bug fixes and minor enhancements">
      <action issue="LOG4J2-70" dev="rgoers" type="add">
        Add getLogger(Class) to LogManager.
      </action>
      <action issue="LOG4J2-69" dev="rgoers" type="add">
        Allow Flume agents to be embedded into the Flume Appender.
      </action>
      <action issue="LOG4J2-68" dev="rgoers" type="add">
        Add support for formatting using String.format().
      </action>
      <action issue="LOG4J2-67" dev="rgoers" type="add">
        Allow components besides core to create a PluginMap for faster plugin loading and not
        having to specify the plugin package in the configuration.
      </action>
      <action issue="LOG4J2-64" dev="rgoers" type="fix">
        Fix compilation problems in Java 7.
      </action>
      <action issue="LOG4J2-65" dev="rgoers" type="fix">
        Allow variable substitution on the configuration attributes and on the root log level.
      </action>
    </release>
    <release version="2.0-alpha1" date="2012-07-29" description="Rewrite of Log4j">
      <action issue="LOG4J2-60" dev="rgoers" type="add" due-to="Shane Kelly">
        Added ability to filter on the AppenderRef by adding either a level or a filter.
      </action>
      <action issue="LOG4J2-56" dev="rgoers" type="fix" due-to="John Owen Atala">
        Level.toLevel would throw an IllegalArgumentException instead of returning the default value.
      </action>
      <action issue="LOG4J2-51" dev="rgoers" type="fix" due-to="John Vasileff">
        Remove LoggerContext support for custom logger factories. All Loggers returned
        by LoggerContext should be compatible and of the same type.
      </action>
      <action issue="LOG4J2-50" dev="rgoers" type="fix" due-to="John Vasileff">
        Make sure all application facing log methods use their own FQCN. This patch
        resolves a unit test failure for the %C pattern when using the Category logger.
      </action>
    </release>
  </body>
</document><|MERGE_RESOLUTION|>--- conflicted
+++ resolved
@@ -30,18 +30,16 @@
          - "remove" - Removed
     -->
     <release version="2.18.0" date="2022-TBD" description="GA Release 2.18.0">
-<<<<<<< HEAD
       <!-- FIXES -->
       <action issue="LOG4J2-1376" dev="mneundorfer" type="fix">
         Allow enterprise id to be an OID fragment.
-=======
+      </action>
       <action issue="LOG4J2-3506" dev="rgoers" type="update">
         Support Spring 2.6.x.
       </action>
       <action issue="LOG4J2-3493" dev="rgoers" type="fix" due-to="Dmytro Voloshyn">
         ClassArbiter's newBuilder method referenced the wrong class.
->>>>>>> 918bb847
-      </action>
+     </action>
       <action issue="LOG4J2-3481" dev="rgoers" type="fix">
         HttpWatcher did not pass credentials when polling.
       </action>
