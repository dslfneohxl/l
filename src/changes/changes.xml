--- conflicted
+++ resolved
@@ -75,13 +75,10 @@
         Allow a PatternSelector to be specified on GelfLayout.
       </action>
       <!-- FIXES -->
-<<<<<<< HEAD
       <action issue="LOG4J2-3121" dev="ggregory" type="fix" due-to="Markus Spann">
           log4j2 config modified at run-time may trigger incomplete MBean re-initialization due to InstanceAlreadyExistsException.
-=======
       <action issue="LOG4J2-3107" dev="vy" type="fix" due-to="Markus Spann">
         SmtpManager.createManagerName ignores port.
->>>>>>> b87f96ad
       </action>
       <action issue="LOG4J2-3080" dev="vy" type="fix">
         Use SimpleMessage in Log4j 1 Category whenever possible.
