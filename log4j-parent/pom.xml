--- conflicted
+++ resolved
@@ -1196,13 +1196,8 @@
 
       <id>plugin-processing</id>
 
-<<<<<<< HEAD
-      <!-- Profile gets activated using a file instead of, say, a property.
-           Since a Maven property lookup requires model interpolation and that hasn't happened at this stage yet.
-=======
       <!-- Profile gets activated using a file instead of, say, a property defined by the child `pom.xml`.
            Since a Maven property lookup requires model interpolation and that happens after the profile activation phase.
->>>>>>> a162b7c3
            See: https://maven.apache.org/ref/3.9.6/maven-model-builder -->
       <activation>
         <file>
