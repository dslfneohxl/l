--- conflicted
+++ resolved
@@ -75,11 +75,7 @@
     }
 
     private final static String expectedXml =
-<<<<<<< HEAD
-            "<?xml version=\"1.0\"?>" + EOL +
-=======
             "<?xml version=\"1.0\" encoding=\"UTF-8\"?>" +
->>>>>>> 79d668af
             "<Configuration name=\"config name\" status=\"ERROR\" packages=\"foo,bar\" shutdownTimeout=\"5000\">" + EOL +
                 INDENT + "<Properties>" + EOL +
                 INDENT + INDENT + "<Property name=\"MyKey\">MyValue</Property>" + EOL +
